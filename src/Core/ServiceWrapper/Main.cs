--- conflicted
+++ resolved
@@ -1,896 +1,892 @@
-﻿using System;
-using System.Collections.Generic;
-using System.Diagnostics;
-using System.IO;
-using System.Management;
-using System.Runtime.InteropServices;
-using System.ServiceProcess;
-using System.Text;
-using System.Threading;
-using log4net;
-using log4net.Appender;
-using log4net.Config;
-using log4net.Core;
-using log4net.Layout;
-using log4net.Repository.Hierarchy;
-using Microsoft.Win32;
-using winsw.Extensions;
-using winsw.Util;
-using WMI;
-using ServiceType = WMI.ServiceType;
-using winsw.Native;
-using System.Reflection;
-using winsw.Logging;
-
-namespace winsw
-{
-    public class WrapperService : ServiceBase, EventLogger
-    {
-        private SERVICE_STATUS _wrapperServiceStatus;
-
-        private readonly Process _process = new Process();
-        private readonly ServiceDescriptor _descriptor;
-        private Dictionary<string, string> _envs;
-
-        internal WinSWExtensionManager ExtensionManager { private set; get; }
-
-        private static readonly ILog Log = LogManager.GetLogger("WinSW");
-        private static readonly WrapperServiceEventLogProvider eventLogProvider = new WrapperServiceEventLogProvider();
-
-        /// <summary>
-        /// Indicates to the watch dog thread that we are going to terminate the process,
-        /// so don't try to kill us when the child exits.
-        /// </summary>
-        private bool _orderlyShutdown;
-        private bool _systemShuttingdown;
-
-        /// <summary>
-        /// Version of Windows service wrapper
-        /// </summary>
-        /// <remarks>
-        /// The version will be taken from <see cref="AssemblyInfo"/>
-        /// </remarks>
-        public static Version Version
-        {
-            get { return Assembly.GetExecutingAssembly().GetName().Version; }
-        }
-
-        /// <summary>
-        /// Indicates that the system is shutting down.
-        /// </summary>
-        public bool IsShuttingDown {
-            get { return _systemShuttingdown; }
-        }
-
-        public WrapperService(ServiceDescriptor descriptor)
-        {
-            _descriptor = descriptor;
-            ServiceName = _descriptor.Id;
-            ExtensionManager = new WinSWExtensionManager(_descriptor);
-            CanShutdown = true;
-            CanStop = true;
-            CanPauseAndContinue = false;
-            AutoLog = true;
-            _systemShuttingdown = false;
-
-            // Register the event log provider
-            eventLogProvider.service = this;
-        }
-
-        public WrapperService() : this (new ServiceDescriptor())
-        {          
-        }
-
-        /// <summary>
-        /// Process the file copy instructions, so that we can replace files that are always in use while
-        /// the service runs.
-        /// </summary>
-        private void HandleFileCopies()
-        {
-            var file = _descriptor.BasePath + ".copies";
-            if (!File.Exists(file))
-                return; // nothing to handle
-
-            try
-            {
-                using (var tr = new StreamReader(file,Encoding.UTF8))
-                {
-                    string line;
-                    while ((line = tr.ReadLine()) != null)
-                    {
-                        LogEvent("Handling copy: " + line);
-                        string[] tokens = line.Split('>');
-                        if (tokens.Length > 2)
-                        {
-                            LogEvent("Too many delimiters in " + line);
-                            continue;
-                        }
-
-                        CopyFile(tokens[0], tokens[1]);
-                    }
-                }
-            }
-            finally
-            {
-                File.Delete(file);
-            }
-
-        }
-
-        /// <summary>
-        /// File replacement.
-        /// </summary>
-        private void CopyFile(string sourceFileName, string destFileName)
-        {
-            try
-            {
-                File.Delete(destFileName);
-                File.Move(sourceFileName, destFileName);
-            }
-            catch (IOException e)
-            {
-                LogEvent("Failed to copy :" + sourceFileName + " to " + destFileName + " because " + e.Message);
-            }
-        }
-
-        /// <summary>
-        /// Handle the creation of the logfiles based on the optional logmode setting.
-        /// </summary>
-        /// <returns>Log Handler, which should be used for the spawned process</returns>
-        private LogHandler CreateExecutableLogHandler()
-        {
-            string logDirectory = _descriptor.LogDirectory;
-
-            if (!Directory.Exists(logDirectory))
-            {
-                Directory.CreateDirectory(logDirectory);
-            }
-
-            LogHandler logAppender = _descriptor.LogHandler;
-            logAppender.EventLogger = this;
-            return logAppender;
-        }
-
-        public void LogEvent(String message)
-        {
-            if (_systemShuttingdown)
-            {
-                /* NOP - cannot call EventLog because of shutdown. */
-            }
-            else
-            {
-                try
-                {
-                    EventLog.WriteEntry(message);
-                }
-                catch (Exception e)
-                {
-                    Log.Error("Failed to log event in Windows Event Log: " + message + "; Reason: ", e);
-                }
-            }
-        }
-
-        public void LogEvent(String message, EventLogEntryType type)
-        {
-            if (_systemShuttingdown)
-            {
-                /* NOP - cannot call EventLog because of shutdown. */
-            }
-            else
-            {
-                try
-                {
-                    EventLog.WriteEntry(message, type);
-                }
-                catch (Exception e)
-                {
-                    Log.Error("Failed to log event in Windows Event Log. Reason: ", e);
-                }
-            }
-        }
-
-        protected override void OnStart(string[] _)
-        {
-            _envs = _descriptor.EnvironmentVariables;
-            // TODO: Disabled according to security concerns in https://github.com/kohsuke/winsw/issues/54
-            // Could be restored, but unlikely it's required in event logs at all
-            /**
-            foreach (string key in _envs.Keys)
-            {
-                LogEvent("envar " + key + '=' + _envs[key]);
-            }*/
-
-            HandleFileCopies();
-
-            // handle downloads
-            foreach (Download d in _descriptor.Downloads)
-            {
-                String downloadMsg = "Downloading: " + d.From + " to " + d.To + ". failOnError=" + d.FailOnError;
-                LogEvent(downloadMsg);
-                Log.Info(downloadMsg);
-                try
-                {
-                    d.Perform();
-                }
-                catch (Exception e)
-                {
-                    string errorMessage = "Failed to download " + d.From + " to " + d.To;
-                    LogEvent(errorMessage + ". " + e.Message);
-                    Log.Error(errorMessage, e);
-                    // TODO: move this code into the download logic
-                    if (d.FailOnError)
-                    {
-                        throw new IOException(errorMessage, e);
-                    }
-                    
-                    // Else just keep going
-                }
-            }
-
-            string startarguments = _descriptor.Startarguments;
-
-            if (startarguments == null)
-            {
-                startarguments = _descriptor.Arguments;
-            }
-            else
-            {
-                startarguments += " " + _descriptor.Arguments;
-            }
-
-            LogEvent("Starting " + _descriptor.Executable + ' ' + startarguments);
-            Log.Info("Starting " + _descriptor.Executable + ' ' + startarguments);
-
-            // Load and start extensions
-            ExtensionManager.LoadExtensions();
-            ExtensionManager.FireOnWrapperStarted();
-
-            LogEvent("Starting " + _descriptor.Executable + ' ' + startarguments);
-            Log.Info("Starting " + _descriptor.Executable + ' ' + startarguments);
-
-            LogHandler executableLogHandler = CreateExecutableLogHandler();
-            StartProcess(_process, startarguments, _descriptor.Executable, executableLogHandler, true);
-            ExtensionManager.FireOnProcessStarted(_process);
-
-            _process.StandardInput.Close(); // nothing for you to read!
-        }
-
-        protected override void OnShutdown()
-        {
-//            WriteEvent("OnShutdown");
-
-            try
-            {
-                _systemShuttingdown = true;
-                StopIt();
-            }
-            catch (Exception ex)
-            {
-                Log.Error("Shutdown exception", ex);
-            }
-        }
-
-        protected override void OnStop()
-        {
-//            WriteEvent("OnStop");
-
-            try
-            {
-                StopIt();
-            }
-            catch (Exception ex)
-            {
-                Log.Error("Cannot stop exception", ex);
-            }
-        }
-
-        /// <summary>
-        /// Called when we are told by Windows SCM to exit.
-        /// </summary>
-        private void StopIt()
-        {
-            string stoparguments = _descriptor.Stoparguments;
-            LogEvent("Stopping " + _descriptor.Id);
-            Log.Info("Stopping " + _descriptor.Id);
-            _orderlyShutdown = true;
-
-            if (stoparguments == null)
-            {
-                try
-                {
-                    Log.Debug("ProcessKill " + _process.Id);
-                    ProcessHelper.StopProcessAndChildren(_process.Id, _descriptor.StopTimeout, _descriptor.StopParentProcessFirst);
-                    ExtensionManager.FireOnProcessTerminated(_process);
-                }
-                catch (InvalidOperationException)
-                {
-                    // already terminated
-                }
-            }
-            else
-            {
-                SignalShutdownPending();
-
-                stoparguments += " " + _descriptor.Arguments;
-
-                Process stopProcess = new Process();
-                String executable = _descriptor.StopExecutable;
-
-                if (executable == null)
-                {
-                    executable = _descriptor.Executable;
-                }
-
-                // TODO: Redirect logging to Log4Net once https://github.com/kohsuke/winsw/pull/213 is integrated 
-                StartProcess(stopProcess, stoparguments, executable, null, false);
-
-                Log.Debug("WaitForProcessToExit " + _process.Id + "+" + stopProcess.Id);
-                WaitForProcessToExit(_process);
-                WaitForProcessToExit(stopProcess);
-                SignalShutdownComplete();
-            }
-
-            // Stop extensions      
-            ExtensionManager.FireBeforeWrapperStopped();
-
-            if (_systemShuttingdown && _descriptor.BeepOnShutdown) 
-            {
-                Console.Beep();
-            }
-
-            Log.Info("Finished " + _descriptor.Id);
-        }
-
-        private void WaitForProcessToExit(Process processoWait)
-        {
-            SignalShutdownPending();
-            
-            int effectiveProcessWaitSleepTime;
-            if (_descriptor.SleepTime.TotalMilliseconds > Int32.MaxValue)
-            {
-                Log.Warn("The requested sleep time " + _descriptor.SleepTime.TotalMilliseconds + "is greater that the max value " + 
-                    Int32.MaxValue + ". The value will be truncated");
-                effectiveProcessWaitSleepTime = Int32.MaxValue;
-            }
-            else
-            {
-                effectiveProcessWaitSleepTime = (int)_descriptor.SleepTime.TotalMilliseconds;
-            }
-
-            try
-            {
-//                WriteEvent("WaitForProcessToExit [start]");
-
-                while (!processoWait.WaitForExit(effectiveProcessWaitSleepTime))
-                {
-                    SignalShutdownPending();
-//                    WriteEvent("WaitForProcessToExit [repeat]");
-                }
-            }
-            catch (InvalidOperationException)
-            {
-                // already terminated
-            }
-
-//            WriteEvent("WaitForProcessToExit [finished]");
-        }
-
-        private void SignalShutdownPending()
-        {
-            int effectiveWaitHint;
-            if (_descriptor.WaitHint.TotalMilliseconds > Int32.MaxValue)
-            {
-                Log.Warn("The requested WaitHint value (" + _descriptor.WaitHint.TotalMilliseconds + " ms)  is greater that the max value " + 
-                    Int32.MaxValue + ". The value will be truncated");
-                effectiveWaitHint = Int32.MaxValue;
-            }
-            else
-            {
-                effectiveWaitHint = (int)_descriptor.WaitHint.TotalMilliseconds;
-            }
-
-
-            IntPtr handle = ServiceHandle;
-            _wrapperServiceStatus.checkPoint++;
-            _wrapperServiceStatus.waitHint = effectiveWaitHint;
-//            WriteEvent("SignalShutdownPending " + wrapperServiceStatus.checkPoint + ":" + wrapperServiceStatus.waitHint);
-            _wrapperServiceStatus.currentState = (int)State.SERVICE_STOP_PENDING;
-            Advapi32.SetServiceStatus(handle, ref _wrapperServiceStatus);
-        }
-
-        private void SignalShutdownComplete()
-        {
-            IntPtr handle = ServiceHandle;
-            _wrapperServiceStatus.checkPoint++;
-//            WriteEvent("SignalShutdownComplete " + wrapperServiceStatus.checkPoint + ":" + wrapperServiceStatus.waitHint);
-            _wrapperServiceStatus.currentState = (int)State.SERVICE_STOPPED;
-            Advapi32.SetServiceStatus(handle, ref _wrapperServiceStatus);
-        }
-
-        private void StartProcess(Process processToStart, string arguments, String executable, LogHandler logHandler, bool redirectStdin)
-        {
-            
-            // Define handler of the completed process
-            ProcessCompletionCallback processCompletionCallback = delegate(Process proc)
-            {
-                string msg = processToStart.Id + " - " + processToStart.StartInfo.FileName + " " + processToStart.StartInfo.Arguments;
-                try
-                {
-                    if (_orderlyShutdown)
-                    {
-                        LogEvent("Child process [" + msg + "] terminated with " + proc.ExitCode, EventLogEntryType.Information);
-                    }
-                    else
-                    {
-                        LogEvent("Child process [" + msg + "] finished with " + proc.ExitCode, EventLogEntryType.Warning);
-                        // if we finished orderly, report that to SCM.
-                        // by not reporting unclean shutdown, we let Windows SCM to decide if it wants to
-                        // restart the service automatically
-                        if (proc.ExitCode == 0)
-                            SignalShutdownComplete();
-                        Environment.Exit(proc.ExitCode);
-                    }
-                }
-                catch (InvalidOperationException ioe)
-                {
-                    LogEvent("WaitForExit " + ioe.Message);
-                }
-
-                try
-                {
-                    proc.Dispose();
-                }
-                catch (InvalidOperationException ioe)
-                {
-                    LogEvent("Dispose " + ioe.Message);
-                }
-            };
-
-            // Invoke process and exit
-            ProcessHelper.StartProcessAndCallbackForExit(
-                processToStart: processToStart,
-                executable: executable,
-                arguments: arguments,
-                envVars: _envs,
-                workingDirectory: _descriptor.WorkingDirectory,
-                priority: _descriptor.Priority,
-                callback: processCompletionCallback,
-                logHandler: logHandler,
-                redirectStdin: redirectStdin);
-        }
-
-        public static int Main(string[] args)
-        {
-            // Run app
-            try
-            {
-                Run(args);
-                Log.Debug("Completed. Exit code is 0");
-                return 0;
-            }
-            catch (WmiException e)
-            {
-                Log.Fatal("WMI Operation failure: " + e.ErrorCode, e);
-                Console.Error.WriteLine(e);
-                return (int)e.ErrorCode;
-            }
-            catch (Exception e)
-            {
-                Log.Fatal("Unhandled exception", e);
-                Console.Error.WriteLine(e);
-                return -1;
-            }
-        }
-
-        private static void ThrowNoSuchService()
-        {
-            throw new WmiException(ReturnValue.NoSuchService);
-        }
-
-
-        // ReSharper disable once InconsistentNaming
-        /// <summary>
-        /// Runs the wrapper.
-        /// </summary>
-        /// <param name="_args">Arguments. If empty, WinSW will behave in the service mode. Otherwise - CLI mode</param>
-        /// <param name="descriptor">Service descriptor. If null, it will be initialized within the method. 
-        ///                          In such case configs will be loaded from the XML Configuration File.</param>
-        /// <exception cref="Exception">Any unhandled exception</exception>
-        public static void Run(string[] _args, ServiceDescriptor descriptor = null)
-        {
-            bool isCLIMode = _args.Length > 0;
-            
-            
-            // If descriptor is not specified, initialize the new one (and load configs from there)
-            var d = descriptor ?? new ServiceDescriptor();
-                
-            // Configure the wrapper-internal logging.
-            // STDIN and STDOUT of the child process will be handled independently.
-            InitLoggers(d, isCLIMode);
-
-            
-            if (isCLIMode) // CLI mode, in-service mode otherwise
-            {               
-                Log.Debug("Starting ServiceWrapper in the CLI mode");
-
-                // Get service info for the future use
-                Win32Services svc = new WmiRoot().GetCollection<Win32Services>();
-                Win32Service s = svc.Select(d.Id);
-
-                var args = new List<string>(Array.AsReadOnly(_args));
-                if (args[0] == "/redirect")
-                {
-                    // Redirect output
-                    // One might ask why we support this when the caller 
-                    // can redirect the output easily. The answer is for supporting UAC.
-                    // On UAC-enabled Windows such as Vista, SCM operation requires
-                    // elevated privileges, thus winsw.exe needs to be launched
-                    // accordingly. This in turn limits what the caller can do,
-                    // and among other things it makes it difficult for the caller
-                    // to read stdout/stderr. Thus redirection becomes handy.
-                    var f = new FileStream(args[1], FileMode.Create);
-                    var w = new StreamWriter(f) {AutoFlush = true};
-                    Console.SetOut(w);
-                    Console.SetError(w);
-
-                    var handle = f.SafeFileHandle;
-                    Kernel32.SetStdHandle(-11, handle); // set stdout
-                    Kernel32.SetStdHandle(-12, handle); // set stder
-
-                    args = args.GetRange(2, args.Count - 2);
-                }
-
-                args[0] = args[0].ToLower();
-                if (args[0] == "install")
-                {
-                    Log.Info("Installing the service with id '" + d.Id + "'");
-
-                    // Check if the service exists
-                    if (s != null)
-                    {
-                        Console.WriteLine("Service with id '" + d.Id + "' already exists");
-                        Console.WriteLine("To install the service, delete the existing one or change service Id in the configuration file");
-                        throw new Exception("Installation failure: Service with id '" + d.Id + "' already exists");
-                    }
-
-                    string username=null, password=null;
-                    bool setallowlogonasaserviceright = false;
-                    if (args.Count > 1 && args[1] == "/p")
-                    {
-                        // we expected username/password on stdin
-                        Console.Write("Username: ");
-                        username = Console.ReadLine();
-                        Console.Write("Password: ");
-                        password = ReadPassword();
-                        Console.WriteLine();
-                        Console.Write("Set Account rights to allow log on as a service (y/n)?: ");
-                        var keypressed = Console.ReadKey();
-                        Console.WriteLine();
-                        if (keypressed.Key == ConsoleKey.Y)
-                        {
-                            setallowlogonasaserviceright = true;
-                        }
-                    }
-                    else
-                    {
-                        if (d.HasServiceAccount())
-                        {
-                            username = d.ServiceAccountUser;
-                            password = d.ServiceAccountPassword;
-                            setallowlogonasaserviceright = d.AllowServiceAcountLogonRight;
-                        }
-                    }
-                    
-                    if (setallowlogonasaserviceright)
-                    {
-                        LogonAsAService.AddLogonAsAServiceRight(username);
-                    }
-
-                    svc.Create (
-                        d.Id,
-                        d.Caption,
-                        "\"" + d.ExecutablePath + "\"",
-                        ServiceType.OwnProcess,
-                        ErrorControl.UserNotified,
-                        d.StartMode,
-                        d.Interactive,
-                        username,
-                        password,
-                        d.ServiceDependencies);
-
-                    // update the description
-                    /* Somehow this doesn't work, even though it doesn't report an error
-                    Win32Service s = svc.Select(d.Id);
-                    s.Description = d.Description;
-                    s.Commit();
-                     */
-
-                    // so using a classic method to set the description. Ugly.
-                    Registry.LocalMachine.OpenSubKey("System").OpenSubKey("CurrentControlSet").OpenSubKey("Services")
-                        .OpenSubKey(d.Id, true).SetValue("Description", d.Description);
-
-                    var actions = d.FailureActions;
-                    var isDelayedAutoStart = d.StartMode == StartMode.Automatic && d.DelayedAutoStart;
-                    if (actions.Count > 0 || isDelayedAutoStart)
-                    {
-                        using (ServiceManager scm = new ServiceManager())
-                        {
-                            using (Service sc = scm.Open(d.Id))
-                            {
-                                // Delayed auto start
-                                if (isDelayedAutoStart) 
-                                {
-                                    sc.SetDelayedAutoStart(true);
-                                }
-
-                                // Set the failure actions
-                                if (actions.Count > 0)
-                                {
-                                    sc.ChangeConfig(d.ResetFailureAfter, actions);
-                                }
-                            }
-                        }
-                    }
-                    return;
-                }
-                if (args[0] == "uninstall")
-                {
-                    Log.Info("Uninstalling the service with id '" + d.Id + "'");
-                    if (s == null)
-                    {
-                        Log.Warn("The service with id '" + d.Id + "' does not exist. Nothing to uninstall");
-                        return; // there's no such service, so consider it already uninstalled
-                    }
-                    if (s.Started)
-                    {
-                        // We could fail the opeartion here, but it would be an incompatible change.
-                        // So it is just a warning
-                        Log.Warn("The service with id '" + d.Id + "' is running. It may be impossible to uninstall it");
-                    }
-
-                    try
-                    {
-                        s.Delete();
-                    }
-                    catch (WmiException e)
-                    {
-                        if (e.ErrorCode == ReturnValue.ServiceMarkedForDeletion)
-                        {
-                            Log.Error("Failed to uninstall the service with id '" + d.Id + "'" 
-                               + ". It has been marked for deletion.");
-                            
-                            // TODO: change the default behavior to Error?
-                            return; // it's already uninstalled, so consider it a success
-                        }
-                        else
-                        {
-                            Log.Fatal("Failed to uninstall the service with id '" + d.Id + "'. WMI Error code is '" + e.ErrorCode + "'");
-                        }
-                        throw e;
-                    }
-                    return;
-                }
-                if (args[0] == "start")
-                {
-                    Log.Info("Starting the service with id '" + d.Id + "'");
-                    if (s == null) ThrowNoSuchService();
-                    s.StartService();
-                    return;
-                }
-                if (args[0] == "stop")
-                {
-                    Log.Info("Stopping the service with id '" + d.Id + "'");
-                    if (s == null) ThrowNoSuchService();
-                    s.StopService();
-                    return;
-                }
-                if (args[0] == "restart")
-                {
-                    Log.Info("Restarting the service with id '" + d.Id + "'");
-                    if (s == null) 
-                        ThrowNoSuchService();
-
-                    if(s.Started)
-                        s.StopService();
-
-                    while (s.Started)
-                    {
-                        Thread.Sleep(1000);
-                        s = svc.Select(d.Id);
-                    }
-
-                    s.StartService();
-                    return;
-                }
-                if (args[0] == "restart!")
-                {
-                    Log.Info("Restarting the service with id '" + d.Id + "'");
-
-                    // run restart from another process group. see README.md for why this is useful.
-
-                    STARTUPINFO si = new STARTUPINFO();
-                    PROCESS_INFORMATION pi = new PROCESS_INFORMATION();
-
-                    bool result = Kernel32.CreateProcess(null, d.ExecutablePath+" restart", IntPtr.Zero, IntPtr.Zero, false, 0x200/*CREATE_NEW_PROCESS_GROUP*/, IntPtr.Zero, null, ref si, out pi);
-                    if (!result)
-                    {
-                        throw new Exception("Failed to invoke restart: "+Marshal.GetLastWin32Error());
-                    }
-                    return;
-                }
-                if (args[0] == "status")
-                {
-                    Log.Debug("User requested the status of the process with id '" + d.Id + "'");
-                    if (s == null)
-                        Console.WriteLine("NonExistent");
-                    else if (s.Started)
-                        Console.WriteLine("Started");
-                    else
-                        Console.WriteLine("Stopped");
-                    return;
-                }
-                if (args[0] == "test")
-                {
-                    WrapperService wsvc = new WrapperService(d);
-                    wsvc.OnStart(args.ToArray());
-                    Thread.Sleep(1000);
-                    wsvc.OnStop();
-                    return;
-                }
-                if (args[0] == "testwait")
-                {
-<<<<<<< HEAD
-                    WrapperService wsvc = new WrapperService();
-=======
-                    WrapperService wsvc = new WrapperService(d);
->>>>>>> d98bb9e9
-                    wsvc.OnStart(args.ToArray());
-                    Console.WriteLine("Press any key to stop the service...");
-                    Console.Read();
-                    wsvc.OnStop();
-                    return;
-                }
-                if (args[0] == "help" || args[0] == "--help" || args[0] == "-h" 
-                    || args[0] == "-?" || args[0] == "/?")
-                {
-                    printHelp();
-                    return;
-                }
-                if (args[0] == "version")
-                {
-                    printVersion();
-                    return;
-                }
-                
-                Console.WriteLine("Unknown command: " + args[0]);
-                printAvailableCommandsInfo();
-                throw new Exception("Unknown command: " + args[0]);
-
-            }
-            else
-            {
-                Log.Info("Starting ServiceWrapper in the service mode");
-            }
-            Run(new WrapperService(d));
-        }
-
-        private static void InitLoggers(ServiceDescriptor d, bool enableCLILogging)
-        {
-            // TODO: Make logging levels configurable
-            Level logLevel = Level.Debug;
-            // TODO: Debug should not be printed to console by default. Otherwise commands like 'status' will be pollutted
-            // This is a workaround till there is a better command line parsing, which will allow determining
-            Level consoleLogLevel = Level.Info; 
-            Level eventLogLevel = Level.Warn;
-
-            // Legacy format from winsw-1.x: (DateTime.Now.ToString("yyyy-MM-dd HH:mm:ss") + " - " + message);
-            PatternLayout pl = new PatternLayout { ConversionPattern = "%d %-5p - %m%n" };
-            pl.ActivateOptions();
-
-            List<IAppender> appenders = new List<IAppender>();
-
-            // wrapper.log
-            String wrapperLogPath = Path.Combine(d.LogDirectory, d.BaseName + ".wrapper.log");
-            var wrapperLog = new FileAppender
-            {
-                AppendToFile = true,
-                File = wrapperLogPath,
-                ImmediateFlush = true,
-                Name = "Wrapper file log",
-                Threshold = logLevel,
-                LockingModel = new FileAppender.MinimalLock(),
-                Layout = pl
-            };
-            wrapperLog.ActivateOptions();
-            appenders.Add(wrapperLog);
-
-            // Also display logs in CLI if required
-            if (enableCLILogging)
-            {
-                var consoleAppender = new ConsoleAppender
-                {
-                    Name = "Wrapper console log",
-                    Threshold = consoleLogLevel,
-                    Layout = pl,
-                };
-                consoleAppender.ActivateOptions();
-                appenders.Add(consoleAppender);
-            }
-
-            // System log
-            var systemEventLogger = new ServiceEventLogAppender 
-            {
-                Name = "System event log",
-                Threshold = eventLogLevel,
-                provider  = eventLogProvider
-            };
-            systemEventLogger.ActivateOptions();
-            appenders.Add(systemEventLogger);
-
-            BasicConfigurator.Configure(appenders.ToArray());
-        }
-
-        private static string ReadPassword()
-        {
-            StringBuilder buf = new StringBuilder();
-            ConsoleKeyInfo key;
-            while (true)
-            {
-                key = Console.ReadKey(true);
-                if (key.Key == ConsoleKey.Enter)
-                {
-                    return buf.ToString();
-                }
-                else if (key.Key == ConsoleKey.Backspace)
-                {
-                    buf.Remove(buf.Length - 1, 1);
-                    Console.Write("\b \b");
-                }
-                else
-                {
-                    Console.Write('*');
-                    buf.Append(key.KeyChar);
-                }
-            }
-        }
-
-        private static void printHelp()
-        {
-            Console.WriteLine("A wrapper binary that can be used to host executables as Windows services");
-            Console.WriteLine("");
-            Console.WriteLine("Usage: winsw [/redirect file] <command> [<args>]");
-            Console.WriteLine("       Missing arguments trigger the service mode");
-            Console.WriteLine("");
-            printAvailableCommandsInfo();
-            Console.WriteLine("");
-            Console.WriteLine("Extra options:");
-            Console.WriteLine("- '/redirect' - redirect the wrapper's STDOUT and STDERR to the specified file");
-            Console.WriteLine("");
-            printVersion();
-            Console.WriteLine("More info: https://github.com/kohsuke/winsw");
-            Console.WriteLine("Bug tracker: https://github.com/kohsuke/winsw/issues");
-        }
-
-        //TODO: Rework to enum in winsw-2.0
-        private static void printAvailableCommandsInfo()
-        {
-            Console.WriteLine("Available commands:");
-            Console.WriteLine("- 'install'   - install the service to Windows Service Controller");
-            Console.WriteLine("- 'uninstall' - uninstall the service");
-            Console.WriteLine("- 'start'     - start the service (must be installed before)");
-            Console.WriteLine("- 'stop'      - stop the service");
-            Console.WriteLine("- 'restart'   - restart the service");
-            Console.WriteLine("- 'restart!'  - self-restart (can be called from child processes)");
-            Console.WriteLine("- 'status'    - check the current status of the service");
-            Console.WriteLine("- 'test'      - check if the service can be started and then stopped");
-            Console.WriteLine("- 'testwait'  - starts the service and waits until a key is pressed then stops the service");
-            Console.WriteLine("- 'version'   - print the version info");
-            Console.WriteLine("- 'help'      - print the help info (aliases: -h,--help,-?,/?)");
-        }
-
-        private static void printVersion()
-        {
-            Console.WriteLine("WinSW " + Version);
-        }
-    }
-}
+﻿using System;
+using System.Collections.Generic;
+using System.Diagnostics;
+using System.IO;
+using System.Management;
+using System.Runtime.InteropServices;
+using System.ServiceProcess;
+using System.Text;
+using System.Threading;
+using log4net;
+using log4net.Appender;
+using log4net.Config;
+using log4net.Core;
+using log4net.Layout;
+using log4net.Repository.Hierarchy;
+using Microsoft.Win32;
+using winsw.Extensions;
+using winsw.Util;
+using WMI;
+using ServiceType = WMI.ServiceType;
+using winsw.Native;
+using System.Reflection;
+using winsw.Logging;
+
+namespace winsw
+{
+    public class WrapperService : ServiceBase, EventLogger
+    {
+        private SERVICE_STATUS _wrapperServiceStatus;
+
+        private readonly Process _process = new Process();
+        private readonly ServiceDescriptor _descriptor;
+        private Dictionary<string, string> _envs;
+
+        internal WinSWExtensionManager ExtensionManager { private set; get; }
+
+        private static readonly ILog Log = LogManager.GetLogger("WinSW");
+        private static readonly WrapperServiceEventLogProvider eventLogProvider = new WrapperServiceEventLogProvider();
+
+        /// <summary>
+        /// Indicates to the watch dog thread that we are going to terminate the process,
+        /// so don't try to kill us when the child exits.
+        /// </summary>
+        private bool _orderlyShutdown;
+        private bool _systemShuttingdown;
+
+        /// <summary>
+        /// Version of Windows service wrapper
+        /// </summary>
+        /// <remarks>
+        /// The version will be taken from <see cref="AssemblyInfo"/>
+        /// </remarks>
+        public static Version Version
+        {
+            get { return Assembly.GetExecutingAssembly().GetName().Version; }
+        }
+
+        /// <summary>
+        /// Indicates that the system is shutting down.
+        /// </summary>
+        public bool IsShuttingDown {
+            get { return _systemShuttingdown; }
+        }
+
+        public WrapperService(ServiceDescriptor descriptor)
+        {
+            _descriptor = descriptor;
+            ServiceName = _descriptor.Id;
+            ExtensionManager = new WinSWExtensionManager(_descriptor);
+            CanShutdown = true;
+            CanStop = true;
+            CanPauseAndContinue = false;
+            AutoLog = true;
+            _systemShuttingdown = false;
+
+            // Register the event log provider
+            eventLogProvider.service = this;
+        }
+
+        public WrapperService() : this (new ServiceDescriptor())
+        {          
+        }
+
+        /// <summary>
+        /// Process the file copy instructions, so that we can replace files that are always in use while
+        /// the service runs.
+        /// </summary>
+        private void HandleFileCopies()
+        {
+            var file = _descriptor.BasePath + ".copies";
+            if (!File.Exists(file))
+                return; // nothing to handle
+
+            try
+            {
+                using (var tr = new StreamReader(file,Encoding.UTF8))
+                {
+                    string line;
+                    while ((line = tr.ReadLine()) != null)
+                    {
+                        LogEvent("Handling copy: " + line);
+                        string[] tokens = line.Split('>');
+                        if (tokens.Length > 2)
+                        {
+                            LogEvent("Too many delimiters in " + line);
+                            continue;
+                        }
+
+                        CopyFile(tokens[0], tokens[1]);
+                    }
+                }
+            }
+            finally
+            {
+                File.Delete(file);
+            }
+
+        }
+
+        /// <summary>
+        /// File replacement.
+        /// </summary>
+        private void CopyFile(string sourceFileName, string destFileName)
+        {
+            try
+            {
+                File.Delete(destFileName);
+                File.Move(sourceFileName, destFileName);
+            }
+            catch (IOException e)
+            {
+                LogEvent("Failed to copy :" + sourceFileName + " to " + destFileName + " because " + e.Message);
+            }
+        }
+
+        /// <summary>
+        /// Handle the creation of the logfiles based on the optional logmode setting.
+        /// </summary>
+        /// <returns>Log Handler, which should be used for the spawned process</returns>
+        private LogHandler CreateExecutableLogHandler()
+        {
+            string logDirectory = _descriptor.LogDirectory;
+
+            if (!Directory.Exists(logDirectory))
+            {
+                Directory.CreateDirectory(logDirectory);
+            }
+
+            LogHandler logAppender = _descriptor.LogHandler;
+            logAppender.EventLogger = this;
+            return logAppender;
+        }
+
+        public void LogEvent(String message)
+        {
+            if (_systemShuttingdown)
+            {
+                /* NOP - cannot call EventLog because of shutdown. */
+            }
+            else
+            {
+                try
+                {
+                    EventLog.WriteEntry(message);
+                }
+                catch (Exception e)
+                {
+                    Log.Error("Failed to log event in Windows Event Log: " + message + "; Reason: ", e);
+                }
+            }
+        }
+
+        public void LogEvent(String message, EventLogEntryType type)
+        {
+            if (_systemShuttingdown)
+            {
+                /* NOP - cannot call EventLog because of shutdown. */
+            }
+            else
+            {
+                try
+                {
+                    EventLog.WriteEntry(message, type);
+                }
+                catch (Exception e)
+                {
+                    Log.Error("Failed to log event in Windows Event Log. Reason: ", e);
+                }
+            }
+        }
+
+        protected override void OnStart(string[] _)
+        {
+            _envs = _descriptor.EnvironmentVariables;
+            // TODO: Disabled according to security concerns in https://github.com/kohsuke/winsw/issues/54
+            // Could be restored, but unlikely it's required in event logs at all
+            /**
+            foreach (string key in _envs.Keys)
+            {
+                LogEvent("envar " + key + '=' + _envs[key]);
+            }*/
+
+            HandleFileCopies();
+
+            // handle downloads
+            foreach (Download d in _descriptor.Downloads)
+            {
+                String downloadMsg = "Downloading: " + d.From + " to " + d.To + ". failOnError=" + d.FailOnError;
+                LogEvent(downloadMsg);
+                Log.Info(downloadMsg);
+                try
+                {
+                    d.Perform();
+                }
+                catch (Exception e)
+                {
+                    string errorMessage = "Failed to download " + d.From + " to " + d.To;
+                    LogEvent(errorMessage + ". " + e.Message);
+                    Log.Error(errorMessage, e);
+                    // TODO: move this code into the download logic
+                    if (d.FailOnError)
+                    {
+                        throw new IOException(errorMessage, e);
+                    }
+                    
+                    // Else just keep going
+                }
+            }
+
+            string startarguments = _descriptor.Startarguments;
+
+            if (startarguments == null)
+            {
+                startarguments = _descriptor.Arguments;
+            }
+            else
+            {
+                startarguments += " " + _descriptor.Arguments;
+            }
+
+            LogEvent("Starting " + _descriptor.Executable + ' ' + startarguments);
+            Log.Info("Starting " + _descriptor.Executable + ' ' + startarguments);
+
+            // Load and start extensions
+            ExtensionManager.LoadExtensions();
+            ExtensionManager.FireOnWrapperStarted();
+
+            LogEvent("Starting " + _descriptor.Executable + ' ' + startarguments);
+            Log.Info("Starting " + _descriptor.Executable + ' ' + startarguments);
+
+            LogHandler executableLogHandler = CreateExecutableLogHandler();
+            StartProcess(_process, startarguments, _descriptor.Executable, executableLogHandler, true);
+            ExtensionManager.FireOnProcessStarted(_process);
+
+            _process.StandardInput.Close(); // nothing for you to read!
+        }
+
+        protected override void OnShutdown()
+        {
+//            WriteEvent("OnShutdown");
+
+            try
+            {
+                _systemShuttingdown = true;
+                StopIt();
+            }
+            catch (Exception ex)
+            {
+                Log.Error("Shutdown exception", ex);
+            }
+        }
+
+        protected override void OnStop()
+        {
+//            WriteEvent("OnStop");
+
+            try
+            {
+                StopIt();
+            }
+            catch (Exception ex)
+            {
+                Log.Error("Cannot stop exception", ex);
+            }
+        }
+
+        /// <summary>
+        /// Called when we are told by Windows SCM to exit.
+        /// </summary>
+        private void StopIt()
+        {
+            string stoparguments = _descriptor.Stoparguments;
+            LogEvent("Stopping " + _descriptor.Id);
+            Log.Info("Stopping " + _descriptor.Id);
+            _orderlyShutdown = true;
+
+            if (stoparguments == null)
+            {
+                try
+                {
+                    Log.Debug("ProcessKill " + _process.Id);
+                    ProcessHelper.StopProcessAndChildren(_process.Id, _descriptor.StopTimeout, _descriptor.StopParentProcessFirst);
+                    ExtensionManager.FireOnProcessTerminated(_process);
+                }
+                catch (InvalidOperationException)
+                {
+                    // already terminated
+                }
+            }
+            else
+            {
+                SignalShutdownPending();
+
+                stoparguments += " " + _descriptor.Arguments;
+
+                Process stopProcess = new Process();
+                String executable = _descriptor.StopExecutable;
+
+                if (executable == null)
+                {
+                    executable = _descriptor.Executable;
+                }
+
+                // TODO: Redirect logging to Log4Net once https://github.com/kohsuke/winsw/pull/213 is integrated 
+                StartProcess(stopProcess, stoparguments, executable, null, false);
+
+                Log.Debug("WaitForProcessToExit " + _process.Id + "+" + stopProcess.Id);
+                WaitForProcessToExit(_process);
+                WaitForProcessToExit(stopProcess);
+                SignalShutdownComplete();
+            }
+
+            // Stop extensions      
+            ExtensionManager.FireBeforeWrapperStopped();
+
+            if (_systemShuttingdown && _descriptor.BeepOnShutdown) 
+            {
+                Console.Beep();
+            }
+
+            Log.Info("Finished " + _descriptor.Id);
+        }
+
+        private void WaitForProcessToExit(Process processoWait)
+        {
+            SignalShutdownPending();
+            
+            int effectiveProcessWaitSleepTime;
+            if (_descriptor.SleepTime.TotalMilliseconds > Int32.MaxValue)
+            {
+                Log.Warn("The requested sleep time " + _descriptor.SleepTime.TotalMilliseconds + "is greater that the max value " + 
+                    Int32.MaxValue + ". The value will be truncated");
+                effectiveProcessWaitSleepTime = Int32.MaxValue;
+            }
+            else
+            {
+                effectiveProcessWaitSleepTime = (int)_descriptor.SleepTime.TotalMilliseconds;
+            }
+
+            try
+            {
+//                WriteEvent("WaitForProcessToExit [start]");
+
+                while (!processoWait.WaitForExit(effectiveProcessWaitSleepTime))
+                {
+                    SignalShutdownPending();
+//                    WriteEvent("WaitForProcessToExit [repeat]");
+                }
+            }
+            catch (InvalidOperationException)
+            {
+                // already terminated
+            }
+
+//            WriteEvent("WaitForProcessToExit [finished]");
+        }
+
+        private void SignalShutdownPending()
+        {
+            int effectiveWaitHint;
+            if (_descriptor.WaitHint.TotalMilliseconds > Int32.MaxValue)
+            {
+                Log.Warn("The requested WaitHint value (" + _descriptor.WaitHint.TotalMilliseconds + " ms)  is greater that the max value " + 
+                    Int32.MaxValue + ". The value will be truncated");
+                effectiveWaitHint = Int32.MaxValue;
+            }
+            else
+            {
+                effectiveWaitHint = (int)_descriptor.WaitHint.TotalMilliseconds;
+            }
+
+
+            IntPtr handle = ServiceHandle;
+            _wrapperServiceStatus.checkPoint++;
+            _wrapperServiceStatus.waitHint = effectiveWaitHint;
+//            WriteEvent("SignalShutdownPending " + wrapperServiceStatus.checkPoint + ":" + wrapperServiceStatus.waitHint);
+            _wrapperServiceStatus.currentState = (int)State.SERVICE_STOP_PENDING;
+            Advapi32.SetServiceStatus(handle, ref _wrapperServiceStatus);
+        }
+
+        private void SignalShutdownComplete()
+        {
+            IntPtr handle = ServiceHandle;
+            _wrapperServiceStatus.checkPoint++;
+//            WriteEvent("SignalShutdownComplete " + wrapperServiceStatus.checkPoint + ":" + wrapperServiceStatus.waitHint);
+            _wrapperServiceStatus.currentState = (int)State.SERVICE_STOPPED;
+            Advapi32.SetServiceStatus(handle, ref _wrapperServiceStatus);
+        }
+
+        private void StartProcess(Process processToStart, string arguments, String executable, LogHandler logHandler, bool redirectStdin)
+        {
+            
+            // Define handler of the completed process
+            ProcessCompletionCallback processCompletionCallback = delegate(Process proc)
+            {
+                string msg = processToStart.Id + " - " + processToStart.StartInfo.FileName + " " + processToStart.StartInfo.Arguments;
+                try
+                {
+                    if (_orderlyShutdown)
+                    {
+                        LogEvent("Child process [" + msg + "] terminated with " + proc.ExitCode, EventLogEntryType.Information);
+                    }
+                    else
+                    {
+                        LogEvent("Child process [" + msg + "] finished with " + proc.ExitCode, EventLogEntryType.Warning);
+                        // if we finished orderly, report that to SCM.
+                        // by not reporting unclean shutdown, we let Windows SCM to decide if it wants to
+                        // restart the service automatically
+                        if (proc.ExitCode == 0)
+                            SignalShutdownComplete();
+                        Environment.Exit(proc.ExitCode);
+                    }
+                }
+                catch (InvalidOperationException ioe)
+                {
+                    LogEvent("WaitForExit " + ioe.Message);
+                }
+
+                try
+                {
+                    proc.Dispose();
+                }
+                catch (InvalidOperationException ioe)
+                {
+                    LogEvent("Dispose " + ioe.Message);
+                }
+            };
+
+            // Invoke process and exit
+            ProcessHelper.StartProcessAndCallbackForExit(
+                processToStart: processToStart,
+                executable: executable,
+                arguments: arguments,
+                envVars: _envs,
+                workingDirectory: _descriptor.WorkingDirectory,
+                priority: _descriptor.Priority,
+                callback: processCompletionCallback,
+                logHandler: logHandler,
+                redirectStdin: redirectStdin);
+        }
+
+        public static int Main(string[] args)
+        {
+            // Run app
+            try
+            {
+                Run(args);
+                Log.Debug("Completed. Exit code is 0");
+                return 0;
+            }
+            catch (WmiException e)
+            {
+                Log.Fatal("WMI Operation failure: " + e.ErrorCode, e);
+                Console.Error.WriteLine(e);
+                return (int)e.ErrorCode;
+            }
+            catch (Exception e)
+            {
+                Log.Fatal("Unhandled exception", e);
+                Console.Error.WriteLine(e);
+                return -1;
+            }
+        }
+
+        private static void ThrowNoSuchService()
+        {
+            throw new WmiException(ReturnValue.NoSuchService);
+        }
+
+
+        // ReSharper disable once InconsistentNaming
+        /// <summary>
+        /// Runs the wrapper.
+        /// </summary>
+        /// <param name="_args">Arguments. If empty, WinSW will behave in the service mode. Otherwise - CLI mode</param>
+        /// <param name="descriptor">Service descriptor. If null, it will be initialized within the method. 
+        ///                          In such case configs will be loaded from the XML Configuration File.</param>
+        /// <exception cref="Exception">Any unhandled exception</exception>
+        public static void Run(string[] _args, ServiceDescriptor descriptor = null)
+        {
+            bool isCLIMode = _args.Length > 0;
+            
+            
+            // If descriptor is not specified, initialize the new one (and load configs from there)
+            var d = descriptor ?? new ServiceDescriptor();
+                
+            // Configure the wrapper-internal logging.
+            // STDIN and STDOUT of the child process will be handled independently.
+            InitLoggers(d, isCLIMode);
+
+            
+            if (isCLIMode) // CLI mode, in-service mode otherwise
+            {               
+                Log.Debug("Starting ServiceWrapper in the CLI mode");
+
+                // Get service info for the future use
+                Win32Services svc = new WmiRoot().GetCollection<Win32Services>();
+                Win32Service s = svc.Select(d.Id);
+
+                var args = new List<string>(Array.AsReadOnly(_args));
+                if (args[0] == "/redirect")
+                {
+                    // Redirect output
+                    // One might ask why we support this when the caller 
+                    // can redirect the output easily. The answer is for supporting UAC.
+                    // On UAC-enabled Windows such as Vista, SCM operation requires
+                    // elevated privileges, thus winsw.exe needs to be launched
+                    // accordingly. This in turn limits what the caller can do,
+                    // and among other things it makes it difficult for the caller
+                    // to read stdout/stderr. Thus redirection becomes handy.
+                    var f = new FileStream(args[1], FileMode.Create);
+                    var w = new StreamWriter(f) {AutoFlush = true};
+                    Console.SetOut(w);
+                    Console.SetError(w);
+
+                    var handle = f.SafeFileHandle;
+                    Kernel32.SetStdHandle(-11, handle); // set stdout
+                    Kernel32.SetStdHandle(-12, handle); // set stder
+
+                    args = args.GetRange(2, args.Count - 2);
+                }
+
+                args[0] = args[0].ToLower();
+                if (args[0] == "install")
+                {
+                    Log.Info("Installing the service with id '" + d.Id + "'");
+
+                    // Check if the service exists
+                    if (s != null)
+                    {
+                        Console.WriteLine("Service with id '" + d.Id + "' already exists");
+                        Console.WriteLine("To install the service, delete the existing one or change service Id in the configuration file");
+                        throw new Exception("Installation failure: Service with id '" + d.Id + "' already exists");
+                    }
+
+                    string username=null, password=null;
+                    bool setallowlogonasaserviceright = false;
+                    if (args.Count > 1 && args[1] == "/p")
+                    {
+                        // we expected username/password on stdin
+                        Console.Write("Username: ");
+                        username = Console.ReadLine();
+                        Console.Write("Password: ");
+                        password = ReadPassword();
+                        Console.WriteLine();
+                        Console.Write("Set Account rights to allow log on as a service (y/n)?: ");
+                        var keypressed = Console.ReadKey();
+                        Console.WriteLine();
+                        if (keypressed.Key == ConsoleKey.Y)
+                        {
+                            setallowlogonasaserviceright = true;
+                        }
+                    }
+                    else
+                    {
+                        if (d.HasServiceAccount())
+                        {
+                            username = d.ServiceAccountUser;
+                            password = d.ServiceAccountPassword;
+                            setallowlogonasaserviceright = d.AllowServiceAcountLogonRight;
+                        }
+                    }
+                    
+                    if (setallowlogonasaserviceright)
+                    {
+                        LogonAsAService.AddLogonAsAServiceRight(username);
+                    }
+
+                    svc.Create (
+                        d.Id,
+                        d.Caption,
+                        "\"" + d.ExecutablePath + "\"",
+                        ServiceType.OwnProcess,
+                        ErrorControl.UserNotified,
+                        d.StartMode,
+                        d.Interactive,
+                        username,
+                        password,
+                        d.ServiceDependencies);
+
+                    // update the description
+                    /* Somehow this doesn't work, even though it doesn't report an error
+                    Win32Service s = svc.Select(d.Id);
+                    s.Description = d.Description;
+                    s.Commit();
+                     */
+
+                    // so using a classic method to set the description. Ugly.
+                    Registry.LocalMachine.OpenSubKey("System").OpenSubKey("CurrentControlSet").OpenSubKey("Services")
+                        .OpenSubKey(d.Id, true).SetValue("Description", d.Description);
+
+                    var actions = d.FailureActions;
+                    var isDelayedAutoStart = d.StartMode == StartMode.Automatic && d.DelayedAutoStart;
+                    if (actions.Count > 0 || isDelayedAutoStart)
+                    {
+                        using (ServiceManager scm = new ServiceManager())
+                        {
+                            using (Service sc = scm.Open(d.Id))
+                            {
+                                // Delayed auto start
+                                if (isDelayedAutoStart) 
+                                {
+                                    sc.SetDelayedAutoStart(true);
+                                }
+
+                                // Set the failure actions
+                                if (actions.Count > 0)
+                                {
+                                    sc.ChangeConfig(d.ResetFailureAfter, actions);
+                                }
+                            }
+                        }
+                    }
+                    return;
+                }
+                if (args[0] == "uninstall")
+                {
+                    Log.Info("Uninstalling the service with id '" + d.Id + "'");
+                    if (s == null)
+                    {
+                        Log.Warn("The service with id '" + d.Id + "' does not exist. Nothing to uninstall");
+                        return; // there's no such service, so consider it already uninstalled
+                    }
+                    if (s.Started)
+                    {
+                        // We could fail the opeartion here, but it would be an incompatible change.
+                        // So it is just a warning
+                        Log.Warn("The service with id '" + d.Id + "' is running. It may be impossible to uninstall it");
+                    }
+
+                    try
+                    {
+                        s.Delete();
+                    }
+                    catch (WmiException e)
+                    {
+                        if (e.ErrorCode == ReturnValue.ServiceMarkedForDeletion)
+                        {
+                            Log.Error("Failed to uninstall the service with id '" + d.Id + "'" 
+                               + ". It has been marked for deletion.");
+                            
+                            // TODO: change the default behavior to Error?
+                            return; // it's already uninstalled, so consider it a success
+                        }
+                        else
+                        {
+                            Log.Fatal("Failed to uninstall the service with id '" + d.Id + "'. WMI Error code is '" + e.ErrorCode + "'");
+                        }
+                        throw e;
+                    }
+                    return;
+                }
+                if (args[0] == "start")
+                {
+                    Log.Info("Starting the service with id '" + d.Id + "'");
+                    if (s == null) ThrowNoSuchService();
+                    s.StartService();
+                    return;
+                }
+                if (args[0] == "stop")
+                {
+                    Log.Info("Stopping the service with id '" + d.Id + "'");
+                    if (s == null) ThrowNoSuchService();
+                    s.StopService();
+                    return;
+                }
+                if (args[0] == "restart")
+                {
+                    Log.Info("Restarting the service with id '" + d.Id + "'");
+                    if (s == null) 
+                        ThrowNoSuchService();
+
+                    if(s.Started)
+                        s.StopService();
+
+                    while (s.Started)
+                    {
+                        Thread.Sleep(1000);
+                        s = svc.Select(d.Id);
+                    }
+
+                    s.StartService();
+                    return;
+                }
+                if (args[0] == "restart!")
+                {
+                    Log.Info("Restarting the service with id '" + d.Id + "'");
+
+                    // run restart from another process group. see README.md for why this is useful.
+
+                    STARTUPINFO si = new STARTUPINFO();
+                    PROCESS_INFORMATION pi = new PROCESS_INFORMATION();
+
+                    bool result = Kernel32.CreateProcess(null, d.ExecutablePath+" restart", IntPtr.Zero, IntPtr.Zero, false, 0x200/*CREATE_NEW_PROCESS_GROUP*/, IntPtr.Zero, null, ref si, out pi);
+                    if (!result)
+                    {
+                        throw new Exception("Failed to invoke restart: "+Marshal.GetLastWin32Error());
+                    }
+                    return;
+                }
+                if (args[0] == "status")
+                {
+                    Log.Debug("User requested the status of the process with id '" + d.Id + "'");
+                    if (s == null)
+                        Console.WriteLine("NonExistent");
+                    else if (s.Started)
+                        Console.WriteLine("Started");
+                    else
+                        Console.WriteLine("Stopped");
+                    return;
+                }
+                if (args[0] == "test")
+                {
+                    WrapperService wsvc = new WrapperService(d);
+                    wsvc.OnStart(args.ToArray());
+                    Thread.Sleep(1000);
+                    wsvc.OnStop();
+                    return;
+                }
+                if (args[0] == "testwait")
+                {
+                    WrapperService wsvc = new WrapperService(d);
+                    wsvc.OnStart(args.ToArray());
+                    Console.WriteLine("Press any key to stop the service...");
+                    Console.Read();
+                    wsvc.OnStop();
+                    return;
+                }
+                if (args[0] == "help" || args[0] == "--help" || args[0] == "-h" 
+                    || args[0] == "-?" || args[0] == "/?")
+                {
+                    printHelp();
+                    return;
+                }
+                if (args[0] == "version")
+                {
+                    printVersion();
+                    return;
+                }
+                
+                Console.WriteLine("Unknown command: " + args[0]);
+                printAvailableCommandsInfo();
+                throw new Exception("Unknown command: " + args[0]);
+
+            }
+            else
+            {
+                Log.Info("Starting ServiceWrapper in the service mode");
+            }
+            Run(new WrapperService(d));
+        }
+
+        private static void InitLoggers(ServiceDescriptor d, bool enableCLILogging)
+        {
+            // TODO: Make logging levels configurable
+            Level logLevel = Level.Debug;
+            // TODO: Debug should not be printed to console by default. Otherwise commands like 'status' will be pollutted
+            // This is a workaround till there is a better command line parsing, which will allow determining
+            Level consoleLogLevel = Level.Info; 
+            Level eventLogLevel = Level.Warn;
+
+            // Legacy format from winsw-1.x: (DateTime.Now.ToString("yyyy-MM-dd HH:mm:ss") + " - " + message);
+            PatternLayout pl = new PatternLayout { ConversionPattern = "%d %-5p - %m%n" };
+            pl.ActivateOptions();
+
+            List<IAppender> appenders = new List<IAppender>();
+
+            // wrapper.log
+            String wrapperLogPath = Path.Combine(d.LogDirectory, d.BaseName + ".wrapper.log");
+            var wrapperLog = new FileAppender
+            {
+                AppendToFile = true,
+                File = wrapperLogPath,
+                ImmediateFlush = true,
+                Name = "Wrapper file log",
+                Threshold = logLevel,
+                LockingModel = new FileAppender.MinimalLock(),
+                Layout = pl
+            };
+            wrapperLog.ActivateOptions();
+            appenders.Add(wrapperLog);
+
+            // Also display logs in CLI if required
+            if (enableCLILogging)
+            {
+                var consoleAppender = new ConsoleAppender
+                {
+                    Name = "Wrapper console log",
+                    Threshold = consoleLogLevel,
+                    Layout = pl,
+                };
+                consoleAppender.ActivateOptions();
+                appenders.Add(consoleAppender);
+            }
+
+            // System log
+            var systemEventLogger = new ServiceEventLogAppender 
+            {
+                Name = "System event log",
+                Threshold = eventLogLevel,
+                provider  = eventLogProvider
+            };
+            systemEventLogger.ActivateOptions();
+            appenders.Add(systemEventLogger);
+
+            BasicConfigurator.Configure(appenders.ToArray());
+        }
+
+        private static string ReadPassword()
+        {
+            StringBuilder buf = new StringBuilder();
+            ConsoleKeyInfo key;
+            while (true)
+            {
+                key = Console.ReadKey(true);
+                if (key.Key == ConsoleKey.Enter)
+                {
+                    return buf.ToString();
+                }
+                else if (key.Key == ConsoleKey.Backspace)
+                {
+                    buf.Remove(buf.Length - 1, 1);
+                    Console.Write("\b \b");
+                }
+                else
+                {
+                    Console.Write('*');
+                    buf.Append(key.KeyChar);
+                }
+            }
+        }
+
+        private static void printHelp()
+        {
+            Console.WriteLine("A wrapper binary that can be used to host executables as Windows services");
+            Console.WriteLine("");
+            Console.WriteLine("Usage: winsw [/redirect file] <command> [<args>]");
+            Console.WriteLine("       Missing arguments trigger the service mode");
+            Console.WriteLine("");
+            printAvailableCommandsInfo();
+            Console.WriteLine("");
+            Console.WriteLine("Extra options:");
+            Console.WriteLine("- '/redirect' - redirect the wrapper's STDOUT and STDERR to the specified file");
+            Console.WriteLine("");
+            printVersion();
+            Console.WriteLine("More info: https://github.com/kohsuke/winsw");
+            Console.WriteLine("Bug tracker: https://github.com/kohsuke/winsw/issues");
+        }
+
+        //TODO: Rework to enum in winsw-2.0
+        private static void printAvailableCommandsInfo()
+        {
+            Console.WriteLine("Available commands:");
+            Console.WriteLine("- 'install'   - install the service to Windows Service Controller");
+            Console.WriteLine("- 'uninstall' - uninstall the service");
+            Console.WriteLine("- 'start'     - start the service (must be installed before)");
+            Console.WriteLine("- 'stop'      - stop the service");
+            Console.WriteLine("- 'restart'   - restart the service");
+            Console.WriteLine("- 'restart!'  - self-restart (can be called from child processes)");
+            Console.WriteLine("- 'status'    - check the current status of the service");
+            Console.WriteLine("- 'test'      - check if the service can be started and then stopped");
+            Console.WriteLine("- 'testwait'  - starts the service and waits until a key is pressed then stops the service");
+            Console.WriteLine("- 'version'   - print the version info");
+            Console.WriteLine("- 'help'      - print the help info (aliases: -h,--help,-?,/?)");
+        }
+
+        private static void printVersion()
+        {
+            Console.WriteLine("WinSW " + Version);
+        }
+    }
+}