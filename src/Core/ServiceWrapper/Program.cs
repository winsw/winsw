--- conflicted
+++ resolved
@@ -18,16 +18,10 @@
 using log4net.Config;
 using log4net.Core;
 using log4net.Layout;
-<<<<<<< HEAD
 using winsw.Configuration;
 using winsw.Logging;
 using winsw.Native;
 using winsw.Util;
-=======
-using WinSW.Logging;
-using WinSW.Native;
-using WinSW.Util;
->>>>>>> ae10abe8
 using WMI;
 using ServiceType = WMI.ServiceType;
 
