--- conflicted
+++ resolved
@@ -32,10 +32,6 @@
   </ItemGroup>
 
   <ItemGroup Condition="'$(TargetFramework)' != 'netcoreapp3.1'">
-<<<<<<< HEAD
-    <PackageReference Include="ilmerge" Version="3.0.29" />
-=======
->>>>>>> f70f02c5
     <PackageReference Include="ilmerge" Version="3.0.40" />
     <PackageReference Include="Microsoft.NETFramework.ReferenceAssemblies" Version="1.0.0" />
     <Reference Include="System.ServiceProcess" />
