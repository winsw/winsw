<Project Sdk="Microsoft.NET.Sdk">

  <PropertyGroup>
    <TargetFrameworks>net40;net461;netcoreapp3.1</TargetFrameworks>
    <LangVersion>latest</LangVersion>

    <RootNamespace>winswTests</RootNamespace>
  </PropertyGroup>

  <ItemGroup>
    <PackageReference Include="coverlet.collector" Version="1.3.0">
      <IncludeAssets>runtime; build; native; contentfiles; analyzers; buildtransitive</IncludeAssets>
      <PrivateAssets>all</PrivateAssets>
    </PackageReference>
    <PackageReference Include="log4net" Version="2.0.8" />
    <PackageReference Include="Microsoft.NET.Test.Sdk" Version="16.6.1" />
    <PackageReference Include="NUnit" Version="3.12.0" />
<<<<<<< HEAD
    <PackageReference Include="NUnit3TestAdapter" Version="3.16.1" />
=======
    <PackageReference Include="NUnit3TestAdapter" Version="3.17.0" />
>>>>>>> 10d3a611
  </ItemGroup>

  <ItemGroup Condition="'$(TargetFramework)' == 'netcoreapp3.1'">
    <PackageReference Include="System.ServiceProcess.ServiceController" Version="4.7.0" />
  </ItemGroup>

  <ItemGroup Condition="'$(TargetFramework)' != 'netcoreapp3.1'">
    <PackageReference Include="Microsoft.NETFramework.ReferenceAssemblies" Version="1.0.0" />
    <Reference Include="System.ServiceProcess" />
  </ItemGroup>

  <ItemGroup>
    <ProjectReference Include="..\..\Core\ServiceWrapper\winsw.csproj" />
    <ProjectReference Include="..\..\Core\WinSWCore\WinSWCore.csproj" />
    <ProjectReference Include="..\..\Plugins\RunawayProcessKiller\RunawayProcessKiller.csproj" />
    <ProjectReference Include="..\..\Plugins\SharedDirectoryMapper\SharedDirectoryMapper.csproj" />
  </ItemGroup>

</Project><|MERGE_RESOLUTION|>--- conflicted
+++ resolved
@@ -15,11 +15,7 @@
     <PackageReference Include="log4net" Version="2.0.8" />
     <PackageReference Include="Microsoft.NET.Test.Sdk" Version="16.6.1" />
     <PackageReference Include="NUnit" Version="3.12.0" />
-<<<<<<< HEAD
-    <PackageReference Include="NUnit3TestAdapter" Version="3.16.1" />
-=======
     <PackageReference Include="NUnit3TestAdapter" Version="3.17.0" />
->>>>>>> 10d3a611
   </ItemGroup>
 
   <ItemGroup Condition="'$(TargetFramework)' == 'netcoreapp3.1'">
