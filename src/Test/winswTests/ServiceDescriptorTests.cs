<<<<<<< HEAD
﻿using System;
using System.Diagnostics;
using NUnit.Framework;
using WinSW;
using winswTests.Util;
using WMI;

namespace winswTests
{
    [TestFixture]
    public class ServiceDescriptorTests
    {
        private ServiceDescriptor _extendedServiceDescriptor;

        private const string ExpectedWorkingDirectory = @"Z:\Path\SubPath";
        private const string Username = "User";
        private const string Password = "Password";
        private const string Domain = "Domain";
        private const string AllowServiceAccountLogonRight = "true";

        [SetUp]
        public void SetUp()
        {
            string seedXml =
$@"<service>
  <id>service.exe</id>
  <name>Service</name>
  <description>The service.</description>
  <executable>node.exe</executable>
  <arguments>My Arguments</arguments>
  <log mode=""roll""></log>
  <serviceaccount>
    <domain>{Domain}</domain>
    <user>{Username}</user>
    <password>{Password}</password>
    <allowservicelogon>{AllowServiceAccountLogonRight}</allowservicelogon>
  </serviceaccount>
  <workingdirectory>{ExpectedWorkingDirectory}</workingdirectory>
  <logpath>C:\logs</logpath>
</service>";
            this._extendedServiceDescriptor = ServiceDescriptor.FromXML(seedXml);
        }

        [Test]
        public void DefaultStartMode()
        {
            Assert.That(this._extendedServiceDescriptor.StartMode, Is.EqualTo(StartMode.Automatic));
        }

        [Test]
        public void IncorrectStartMode()
        {
            string seedXml =
$@"<service>
  <id>service.exe</id>
  <name>Service</name>
  <description>The service.</description>
  <executable>node.exe</executable>
  <arguments>My Arguments</arguments>
  <startmode>roll</startmode>
  <log mode=""roll""></log>
  <serviceaccount>
    <domain>{Domain}</domain>
    <user>{Username}</user>
    <password>{Password}</password>
    <allowservicelogon>{AllowServiceAccountLogonRight}</allowservicelogon>
  </serviceaccount>
  <workingdirectory>{ExpectedWorkingDirectory}</workingdirectory>
  <logpath>C:\logs</logpath>
</service>";

            this._extendedServiceDescriptor = ServiceDescriptor.FromXML(seedXml);
            Assert.That(() => this._extendedServiceDescriptor.StartMode, Throws.ArgumentException);
        }

        [Test]
        public void ChangedStartMode()
        {
            string seedXml =
$@"<service>
  <id>service.exe</id>
  <name>Service</name>
  <description>The service.</description>
  <executable>node.exe</executable>
  <arguments>My Arguments</arguments>
  <startmode>manual</startmode>
  <log mode=""roll""></log>
  <serviceaccount>
    <domain>{Domain}</domain>
    <user>{Username}</user>
    <password>{Password}</password>
    <allowservicelogon>{AllowServiceAccountLogonRight}</allowservicelogon>
  </serviceaccount>
  <workingdirectory>{ExpectedWorkingDirectory}</workingdirectory>
  <logpath>C:\logs</logpath>
</service>";

            this._extendedServiceDescriptor = ServiceDescriptor.FromXML(seedXml);
            Assert.That(this._extendedServiceDescriptor.StartMode, Is.EqualTo(StartMode.Manual));
        }

        [Test]
        public void VerifyWorkingDirectory()
        {
            Debug.WriteLine("_extendedServiceDescriptor.WorkingDirectory :: " + this._extendedServiceDescriptor.WorkingDirectory);
            Assert.That(this._extendedServiceDescriptor.WorkingDirectory, Is.EqualTo(ExpectedWorkingDirectory));
        }

        [Test]
        public void VerifyServiceLogonRight()
        {
            Assert.That(this._extendedServiceDescriptor.AllowServiceAcountLogonRight, Is.True);
        }

        [Test]
        public void VerifyUsername()
        {
            Debug.WriteLine("_extendedServiceDescriptor.WorkingDirectory :: " + this._extendedServiceDescriptor.WorkingDirectory);
            Assert.That(this._extendedServiceDescriptor.ServiceAccountUser, Is.EqualTo(Domain + "\\" + Username));
        }

        [Test]
        public void VerifyPassword()
        {
            Debug.WriteLine("_extendedServiceDescriptor.WorkingDirectory :: " + this._extendedServiceDescriptor.WorkingDirectory);
            Assert.That(this._extendedServiceDescriptor.ServiceAccountPassword, Is.EqualTo(Password));
        }

        [Test]
        public void Priority()
        {
            var sd = ServiceDescriptor.FromXML("<service><id>test</id><priority>normal</priority></service>");
            Assert.That(sd.Priority, Is.EqualTo(ProcessPriorityClass.Normal));

            sd = ServiceDescriptor.FromXML("<service><id>test</id><priority>idle</priority></service>");
            Assert.That(sd.Priority, Is.EqualTo(ProcessPriorityClass.Idle));

            sd = ServiceDescriptor.FromXML("<service><id>test</id></service>");
            Assert.That(sd.Priority, Is.EqualTo(ProcessPriorityClass.Normal));
        }

        [Test]
        public void StopParentProcessFirstIsTrueByDefault()
        {
            Assert.That(this._extendedServiceDescriptor.StopParentProcessFirst, Is.True);
        }

        [Test]
        public void CanParseStopParentProcessFirst()
        {
            const string seedXml = "<service>"
                                   + "<stopparentprocessfirst>false</stopparentprocessfirst>"
                                   + "</service>";
            var serviceDescriptor = ServiceDescriptor.FromXML(seedXml);

            Assert.That(serviceDescriptor.StopParentProcessFirst, Is.False);
        }

        [Test]
        public void CanParseStopTimeout()
        {
            const string seedXml = "<service>"
                                   + "<stoptimeout>60sec</stoptimeout>"
                                   + "</service>";
            var serviceDescriptor = ServiceDescriptor.FromXML(seedXml);

            Assert.That(serviceDescriptor.StopTimeout, Is.EqualTo(TimeSpan.FromSeconds(60)));
        }

        [Test]
        public void CanParseStopTimeoutFromMinutes()
        {
            const string seedXml = "<service>"
                                   + "<stoptimeout>10min</stoptimeout>"
                                   + "</service>";
            var serviceDescriptor = ServiceDescriptor.FromXML(seedXml);

            Assert.That(serviceDescriptor.StopTimeout, Is.EqualTo(TimeSpan.FromMinutes(10)));
        }

        [Test]
        public void CanParseLogname()
        {
            const string seedXml = "<service>"
                                   + "<logname>MyTestApp</logname>"
                                   + "</service>";
            var serviceDescriptor = ServiceDescriptor.FromXML(seedXml);

            Assert.That(serviceDescriptor.LogName, Is.EqualTo("MyTestApp"));
        }

        [Test]
        public void CanParseOutfileDisabled()
        {
            const string seedXml = "<service>"
                                   + "<outfiledisabled>true</outfiledisabled>"
                                   + "</service>";
            var serviceDescriptor = ServiceDescriptor.FromXML(seedXml);

            Assert.That(serviceDescriptor.OutFileDisabled, Is.True);
        }

        [Test]
        public void CanParseErrfileDisabled()
        {
            const string seedXml = "<service>"
                                   + "<errfiledisabled>true</errfiledisabled>"
                                   + "</service>";
            var serviceDescriptor = ServiceDescriptor.FromXML(seedXml);

            Assert.That(serviceDescriptor.ErrFileDisabled, Is.True);
        }

        [Test]
        public void CanParseOutfilePattern()
        {
            const string seedXml = "<service>"
                                   + "<outfilepattern>.out.test.log</outfilepattern>"
                                   + "</service>";
            var serviceDescriptor = ServiceDescriptor.FromXML(seedXml);

            Assert.That(serviceDescriptor.OutFilePattern, Is.EqualTo(".out.test.log"));
        }

        [Test]
        public void CanParseErrfilePattern()
        {
            const string seedXml = "<service>"
                                   + "<errfilepattern>.err.test.log</errfilepattern>"
                                   + "</service>";
            var serviceDescriptor = ServiceDescriptor.FromXML(seedXml);

            Assert.That(serviceDescriptor.ErrFilePattern, Is.EqualTo(".err.test.log"));
        }

        [Test]
        public void LogModeRollBySize()
        {
            const string seedXml = "<service>"
                                   + "<logpath>c:\\</logpath>"
                                   + "<log mode=\"roll-by-size\">"
                                   + "<sizeThreshold>112</sizeThreshold>"
                                   + "<keepFiles>113</keepFiles>"
                                   + "</log>"
                                   + "</service>";

            var serviceDescriptor = ServiceDescriptor.FromXML(seedXml);
            serviceDescriptor.BaseName = "service";

            var logHandler = serviceDescriptor.LogHandler as SizeBasedRollingLogAppender;
            Assert.That(logHandler, Is.Not.Null);
            Assert.That(logHandler.SizeTheshold, Is.EqualTo(112 * 1024));
            Assert.That(logHandler.FilesToKeep, Is.EqualTo(113));
        }

        [Test]
        public void LogModeRollByTime()
        {
            const string seedXml = "<service>"
                                   + "<logpath>c:\\</logpath>"
                                   + "<log mode=\"roll-by-time\">"
                                   + "<period>7</period>"
                                   + "<pattern>log pattern</pattern>"
                                   + "</log>"
                                   + "</service>";

            var serviceDescriptor = ServiceDescriptor.FromXML(seedXml);
            serviceDescriptor.BaseName = "service";

            var logHandler = serviceDescriptor.LogHandler as TimeBasedRollingLogAppender;
            Assert.That(logHandler, Is.Not.Null);
            Assert.That(logHandler.Period, Is.EqualTo(7));
            Assert.That(logHandler.Pattern, Is.EqualTo("log pattern"));
        }

        [Test]
        public void LogModeRollBySizeTime()
        {
            const string seedXml = "<service>"
                                   + "<logpath>c:\\</logpath>"
                                   + "<log mode=\"roll-by-size-time\">"
                                   + "<sizeThreshold>10240</sizeThreshold>"
                                   + "<pattern>yyyy-MM-dd</pattern>"
                                   + "<autoRollAtTime>00:00:00</autoRollAtTime>"
                                   + "</log>"
                                   + "</service>";

            var serviceDescriptor = ServiceDescriptor.FromXML(seedXml);
            serviceDescriptor.BaseName = "service";

            var logHandler = serviceDescriptor.LogHandler as RollingSizeTimeLogAppender;
            Assert.That(logHandler, Is.Not.Null);
            Assert.That(logHandler.SizeTheshold, Is.EqualTo(10240 * 1024));
            Assert.That(logHandler.FilePattern, Is.EqualTo("yyyy-MM-dd"));
            Assert.That(logHandler.AutoRollAtTime, Is.EqualTo((TimeSpan?)new TimeSpan(0, 0, 0)));
        }

        [Test]
        public void VerifyServiceLogonRightGraceful()
        {
            const string seedXml = "<service>"
                                   + "<serviceaccount>"
                                   + "<domain>" + Domain + "</domain>"
                                   + "<user>" + Username + "</user>"
                                   + "<password>" + Password + "</password>"
                                   + "<allowservicelogon>true1</allowservicelogon>"
                                   + "</serviceaccount>"
                                   + "</service>";
            var serviceDescriptor = ServiceDescriptor.FromXML(seedXml);
            Assert.That(serviceDescriptor.AllowServiceAcountLogonRight, Is.False);
        }

        [Test]
        public void VerifyServiceLogonRightOmitted()
        {
            const string seedXml = "<service>"
                                   + "<serviceaccount>"
                                   + "<domain>" + Domain + "</domain>"
                                   + "<user>" + Username + "</user>"
                                   + "<password>" + Password + "</password>"
                                   + "</serviceaccount>"
                                   + "</service>";
            var serviceDescriptor = ServiceDescriptor.FromXML(seedXml);
            Assert.That(serviceDescriptor.AllowServiceAcountLogonRight, Is.False);
        }

        [Test]
        public void VerifyWaitHint_FullXML()
        {
            var sd = ConfigXmlBuilder.create()
                .WithTag("waithint", "20 min")
                .ToServiceDescriptor(true);
            Assert.That(sd.WaitHint, Is.EqualTo(TimeSpan.FromMinutes(20)));
        }

        /// <summary>
        /// Test for https://github.com/kohsuke/winsw/issues/159
        /// </summary>
        [Test]
        public void VerifyWaitHint_XMLWithoutVersion()
        {
            var sd = ConfigXmlBuilder.create(printXMLVersion: false)
                .WithTag("waithint", "21 min")
                .ToServiceDescriptor(true);
            Assert.That(sd.WaitHint, Is.EqualTo(TimeSpan.FromMinutes(21)));
        }

        [Test]
        public void VerifyWaitHint_XMLWithoutComment()
        {
            var sd = ConfigXmlBuilder.create(xmlComment: null)
                .WithTag("waithint", "22 min")
                .ToServiceDescriptor(true);
            Assert.That(sd.WaitHint, Is.EqualTo(TimeSpan.FromMinutes(22)));
        }

        [Test]
        public void VerifyWaitHint_XMLWithoutVersionAndComment()
        {
            var sd = ConfigXmlBuilder.create(xmlComment: null, printXMLVersion: false)
                .WithTag("waithint", "23 min")
                .ToServiceDescriptor(true);
            Assert.That(sd.WaitHint, Is.EqualTo(TimeSpan.FromMinutes(23)));
        }

        [Test]
        public void VerifySleepTime()
        {
            var sd = ConfigXmlBuilder.create().WithTag("sleeptime", "3 hrs").ToServiceDescriptor(true);
            Assert.That(sd.SleepTime, Is.EqualTo(TimeSpan.FromHours(3)));
        }

        [Test]
        public void VerifyResetFailureAfter()
        {
            var sd = ConfigXmlBuilder.create().WithTag("resetfailure", "75 sec").ToServiceDescriptor(true);
            Assert.That(sd.ResetFailureAfter, Is.EqualTo(TimeSpan.FromSeconds(75)));
        }

        [Test]
        public void VerifyStopTimeout()
        {
            var sd = ConfigXmlBuilder.create().WithTag("stoptimeout", "35 secs").ToServiceDescriptor(true);
            Assert.That(sd.StopTimeout, Is.EqualTo(TimeSpan.FromSeconds(35)));
        }

        /// <summary>
        /// https://github.com/kohsuke/winsw/issues/178
        /// </summary>
        [Test]
        public void Arguments_LegacyParam()
        {
            var sd = ConfigXmlBuilder.create().WithTag("arguments", "arg").ToServiceDescriptor(true);
            Assert.That(sd.Arguments, Is.EqualTo("arg"));
        }

        [Test]
        public void Arguments_NewParam_Single()
        {
            var sd = ConfigXmlBuilder.create()
                .WithTag("argument", "--arg1=2")
                .ToServiceDescriptor(true);
            Assert.That(sd.Arguments, Is.EqualTo(" --arg1=2"));
        }

        [Test]
        public void Arguments_NewParam_MultipleArgs()
        {
            var sd = ConfigXmlBuilder.create()
                .WithTag("argument", "--arg1=2")
                .WithTag("argument", "--arg2=123")
                .WithTag("argument", "--arg3=null")
                .ToServiceDescriptor(true);
            Assert.That(sd.Arguments, Is.EqualTo(" --arg1=2 --arg2=123 --arg3=null"));
        }

        /// <summary>
        /// Ensures that the new single-argument field has a higher priority.
        /// </summary>
        [Test]
        public void Arguments_Bothparam_Priorities()
        {
            var sd = ConfigXmlBuilder.create()
                .WithTag("arguments", "--arg1=2 --arg2=3")
                .WithTag("argument", "--arg2=123")
                .WithTag("argument", "--arg3=null")
                .ToServiceDescriptor(true);
            Assert.That(sd.Arguments, Is.EqualTo(" --arg2=123 --arg3=null"));
        }

        [TestCase(true)]
        [TestCase(false)]
        public void DelayedStart_RoundTrip(bool enabled)
        {
            var bldr = ConfigXmlBuilder.create();
            if (enabled)
            {
                bldr = bldr.WithDelayedAutoStart();
            }

            var sd = bldr.ToServiceDescriptor();
            Assert.That(sd.DelayedAutoStart, Is.EqualTo(enabled));
        }
    }
}
=======
using System;
using System.Diagnostics;
using NUnit.Framework;
using WinSW;
using winswTests.Util;
using WMI;

namespace winswTests
{
    [TestFixture]
    public class ServiceDescriptorTests
    {
        private ServiceDescriptor _extendedServiceDescriptor;

        private const string ExpectedWorkingDirectory = @"Z:\Path\SubPath";
        private const string Username = "User";
        private const string Password = "Password";
        private const string Domain = "Domain";
        private const string AllowServiceAccountLogonRight = "true";

        [SetUp]
        public void SetUp()
        {
            string seedXml =
$@"<service>
  <id>service.exe</id>
  <name>Service</name>
  <description>The service.</description>
  <executable>node.exe</executable>
  <arguments>My Arguments</arguments>
  <log mode=""roll""></log>
  <serviceaccount>
    <domain>{Domain}</domain>
    <user>{Username}</user>
    <password>{Password}</password>
    <allowservicelogon>{AllowServiceAccountLogonRight}</allowservicelogon>
  </serviceaccount>
  <workingdirectory>{ExpectedWorkingDirectory}</workingdirectory>
  <logpath>C:\logs</logpath>
</service>";
            this._extendedServiceDescriptor = ServiceDescriptor.FromXML(seedXml);
        }

        [Test]
        public void DefaultStartMode()
        {
            Assert.That(this._extendedServiceDescriptor.StartMode, Is.EqualTo(StartMode.Automatic));
        }

        [Test]
        public void IncorrectStartMode()
        {
            string seedXml =
$@"<service>
  <id>service.exe</id>
  <name>Service</name>
  <description>The service.</description>
  <executable>node.exe</executable>
  <arguments>My Arguments</arguments>
  <startmode>roll</startmode>
  <log mode=""roll""></log>
  <serviceaccount>
    <domain>{Domain}</domain>
    <user>{Username}</user>
    <password>{Password}</password>
    <allowservicelogon>{AllowServiceAccountLogonRight}</allowservicelogon>
  </serviceaccount>
  <workingdirectory>{ExpectedWorkingDirectory}</workingdirectory>
  <logpath>C:\logs</logpath>
</service>";

            this._extendedServiceDescriptor = ServiceDescriptor.FromXML(seedXml);
            Assert.That(() => this._extendedServiceDescriptor.StartMode, Throws.ArgumentException);
        }

        [Test]
        public void ChangedStartMode()
        {
            string seedXml =
$@"<service>
  <id>service.exe</id>
  <name>Service</name>
  <description>The service.</description>
  <executable>node.exe</executable>
  <arguments>My Arguments</arguments>
  <startmode>manual</startmode>
  <log mode=""roll""></log>
  <serviceaccount>
    <domain>{Domain}</domain>
    <user>{Username}</user>
    <password>{Password}</password>
    <allowservicelogon>{AllowServiceAccountLogonRight}</allowservicelogon>
  </serviceaccount>
  <workingdirectory>{ExpectedWorkingDirectory}</workingdirectory>
  <logpath>C:\logs</logpath>
</service>";

            this._extendedServiceDescriptor = ServiceDescriptor.FromXML(seedXml);
            Assert.That(this._extendedServiceDescriptor.StartMode, Is.EqualTo(StartMode.Manual));
        }

        [Test]
        public void VerifyWorkingDirectory()
        {
            Debug.WriteLine("_extendedServiceDescriptor.WorkingDirectory :: " + this._extendedServiceDescriptor.WorkingDirectory);
            Assert.That(this._extendedServiceDescriptor.WorkingDirectory, Is.EqualTo(ExpectedWorkingDirectory));
        }

        [Test]
        public void VerifyServiceLogonRight()
        {
            Assert.That(_extendedServiceDescriptor.ServiceAccount.AllowServiceAcountLogonRight, Is.True);
        }

        [Test]
        public void VerifyUsername()
        {
            Debug.WriteLine("_extendedServiceDescriptor.WorkingDirectory :: " + _extendedServiceDescriptor.WorkingDirectory);
            Assert.That(_extendedServiceDescriptor.ServiceAccount.ServiceAccountUser, Is.EqualTo(Domain + "\\" + Username));
        }

        [Test]
        public void VerifyPassword()
        {
            Debug.WriteLine("_extendedServiceDescriptor.WorkingDirectory :: " + _extendedServiceDescriptor.WorkingDirectory);
            Assert.That(_extendedServiceDescriptor.ServiceAccount.ServiceAccountPassword, Is.EqualTo(Password));
        }

        [Test]
        public void Priority()
        {
            var sd = ServiceDescriptor.FromXML("<service><id>test</id><priority>normal</priority></service>");
            Assert.That(sd.Priority, Is.EqualTo(ProcessPriorityClass.Normal));

            sd = ServiceDescriptor.FromXML("<service><id>test</id><priority>idle</priority></service>");
            Assert.That(sd.Priority, Is.EqualTo(ProcessPriorityClass.Idle));

            sd = ServiceDescriptor.FromXML("<service><id>test</id></service>");
            Assert.That(sd.Priority, Is.EqualTo(ProcessPriorityClass.Normal));
        }

        [Test]
        public void StopParentProcessFirstIsFalseByDefault()
        {
            Assert.That(this._extendedServiceDescriptor.StopParentProcessFirst, Is.False);
        }

        [Test]
        public void CanParseStopParentProcessFirst()
        {
            const string seedXml = "<service>"
                                   + "<stopparentprocessfirst>true</stopparentprocessfirst>"
                                   + "</service>";
            var serviceDescriptor = ServiceDescriptor.FromXML(seedXml);

            Assert.That(serviceDescriptor.StopParentProcessFirst, Is.True);
        }

        [Test]
        public void CanParseStopTimeout()
        {
            const string seedXml = "<service>"
                                   + "<stoptimeout>60sec</stoptimeout>"
                                   + "</service>";
            var serviceDescriptor = ServiceDescriptor.FromXML(seedXml);

            Assert.That(serviceDescriptor.StopTimeout, Is.EqualTo(TimeSpan.FromSeconds(60)));
        }

        [Test]
        public void CanParseStopTimeoutFromMinutes()
        {
            const string seedXml = "<service>"
                                   + "<stoptimeout>10min</stoptimeout>"
                                   + "</service>";
            var serviceDescriptor = ServiceDescriptor.FromXML(seedXml);

            Assert.That(serviceDescriptor.StopTimeout, Is.EqualTo(TimeSpan.FromMinutes(10)));
        }

        [Test]
        public void CanParseLogname()
        {
            const string seedXml = "<service>"
                                   + "<logname>MyTestApp</logname>"
                                   + "</service>";
            var serviceDescriptor = ServiceDescriptor.FromXML(seedXml);

            Assert.That(serviceDescriptor.LogName, Is.EqualTo("MyTestApp"));
        }

        [Test]
        public void CanParseOutfileDisabled()
        {
            const string seedXml = "<service>"
                                   + "<outfiledisabled>true</outfiledisabled>"
                                   + "</service>";
            var serviceDescriptor = ServiceDescriptor.FromXML(seedXml);

            Assert.That(serviceDescriptor.Log.OutFileDisabled, Is.True);
        }

        [Test]
        public void CanParseErrfileDisabled()
        {
            const string seedXml = "<service>"
                                   + "<errfiledisabled>true</errfiledisabled>"
                                   + "</service>";
            var serviceDescriptor = ServiceDescriptor.FromXML(seedXml);

            Assert.That(serviceDescriptor.Log.ErrFileDisabled, Is.True);
        }

        [Test]
        public void CanParseOutfilePattern()
        {
            const string seedXml = "<service>"
                                   + "<outfilepattern>.out.test.log</outfilepattern>"
                                   + "</service>";
            var serviceDescriptor = ServiceDescriptor.FromXML(seedXml);

            Assert.That(serviceDescriptor.Log.OutFilePattern, Is.EqualTo(".out.test.log"));
        }

        [Test]
        public void CanParseErrfilePattern()
        {
            const string seedXml = "<service>"
                                   + "<errfilepattern>.err.test.log</errfilepattern>"
                                   + "</service>";
            var serviceDescriptor = ServiceDescriptor.FromXML(seedXml);

            Assert.That(serviceDescriptor.Log.ErrFilePattern, Is.EqualTo(".err.test.log"));
        }

        [Test]
        public void LogModeRollBySize()
        {
            const string seedXml = "<service>"
                                   + "<logpath>c:\\</logpath>"
                                   + "<log mode=\"roll-by-size\">"
                                   + "<sizeThreshold>112</sizeThreshold>"
                                   + "<keepFiles>113</keepFiles>"
                                   + "</log>"
                                   + "</service>";

            var serviceDescriptor = ServiceDescriptor.FromXML(seedXml);
            serviceDescriptor.BaseName = "service";

            var logHandler = serviceDescriptor.Log.CreateLogHandler() as SizeBasedRollingLogAppender;
            Assert.That(logHandler, Is.Not.Null);
            Assert.That(logHandler.SizeTheshold, Is.EqualTo(112 * 1024));
            Assert.That(logHandler.FilesToKeep, Is.EqualTo(113));
        }

        [Test]
        public void LogModeRollByTime()
        {
            const string seedXml = "<service>"
                                   + "<logpath>c:\\</logpath>"
                                   + "<log mode=\"roll-by-time\">"
                                   + "<period>7</period>"
                                   + "<pattern>log pattern</pattern>"
                                   + "</log>"
                                   + "</service>";

            var serviceDescriptor = ServiceDescriptor.FromXML(seedXml);
            serviceDescriptor.BaseName = "service";

            var logHandler = serviceDescriptor.Log.CreateLogHandler() as TimeBasedRollingLogAppender;
            Assert.That(logHandler, Is.Not.Null);
            Assert.That(logHandler.Period, Is.EqualTo(7));
            Assert.That(logHandler.Pattern, Is.EqualTo("log pattern"));
        }

        [Test]
        public void LogModeRollBySizeTime()
        {
            const string seedXml = "<service>"
                                   + "<logpath>c:\\</logpath>"
                                   + "<log mode=\"roll-by-size-time\">"
                                   + "<sizeThreshold>10240</sizeThreshold>"
                                   + "<pattern>yyyy-MM-dd</pattern>"
                                   + "<autoRollAtTime>00:00:00</autoRollAtTime>"
                                   + "</log>"
                                   + "</service>";

            var serviceDescriptor = ServiceDescriptor.FromXML(seedXml);
            serviceDescriptor.BaseName = "service";

            var logHandler = serviceDescriptor.Log.CreateLogHandler() as RollingSizeTimeLogAppender;
            Assert.That(logHandler, Is.Not.Null);
            Assert.That(logHandler.SizeTheshold, Is.EqualTo(10240 * 1024));
            Assert.That(logHandler.FilePattern, Is.EqualTo("yyyy-MM-dd"));
            Assert.That(logHandler.AutoRollAtTime, Is.EqualTo((TimeSpan?)new TimeSpan(0, 0, 0)));
        }

        [Test]
        public void VerifyServiceLogonRightGraceful()
        {
            const string seedXml = "<service>"
                                   + "<serviceaccount>"
                                   + "<domain>" + Domain + "</domain>"
                                   + "<user>" + Username + "</user>"
                                   + "<password>" + Password + "</password>"
                                   + "<allowservicelogon>true1</allowservicelogon>"
                                   + "</serviceaccount>"
                                   + "</service>";
            var serviceDescriptor = ServiceDescriptor.FromXML(seedXml);
            Assert.That(serviceDescriptor.ServiceAccount.AllowServiceAcountLogonRight, Is.False);
        }

        [Test]
        public void VerifyServiceLogonRightOmitted()
        {
            const string seedXml = "<service>"
                                   + "<serviceaccount>"
                                   + "<domain>" + Domain + "</domain>"
                                   + "<user>" + Username + "</user>"
                                   + "<password>" + Password + "</password>"
                                   + "</serviceaccount>"
                                   + "</service>";
            var serviceDescriptor = ServiceDescriptor.FromXML(seedXml);
            Assert.That(serviceDescriptor.ServiceAccount.AllowServiceAcountLogonRight, Is.False);
        }

        [Test]
        public void VerifyWaitHint_FullXML()
        {
            var sd = ConfigXmlBuilder.create()
                .WithTag("waithint", "20 min")
                .ToServiceDescriptor(true);
            Assert.That(sd.WaitHint, Is.EqualTo(TimeSpan.FromMinutes(20)));
        }

        /// <summary>
        /// Test for https://github.com/kohsuke/winsw/issues/159
        /// </summary>
        [Test]
        public void VerifyWaitHint_XMLWithoutVersion()
        {
            var sd = ConfigXmlBuilder.create(printXMLVersion: false)
                .WithTag("waithint", "21 min")
                .ToServiceDescriptor(true);
            Assert.That(sd.WaitHint, Is.EqualTo(TimeSpan.FromMinutes(21)));
        }

        [Test]
        public void VerifyWaitHint_XMLWithoutComment()
        {
            var sd = ConfigXmlBuilder.create(xmlComment: null)
                .WithTag("waithint", "22 min")
                .ToServiceDescriptor(true);
            Assert.That(sd.WaitHint, Is.EqualTo(TimeSpan.FromMinutes(22)));
        }

        [Test]
        public void VerifyWaitHint_XMLWithoutVersionAndComment()
        {
            var sd = ConfigXmlBuilder.create(xmlComment: null, printXMLVersion: false)
                .WithTag("waithint", "23 min")
                .ToServiceDescriptor(true);
            Assert.That(sd.WaitHint, Is.EqualTo(TimeSpan.FromMinutes(23)));
        }

        [Test]
        public void VerifySleepTime()
        {
            var sd = ConfigXmlBuilder.create().WithTag("sleeptime", "3 hrs").ToServiceDescriptor(true);
            Assert.That(sd.SleepTime, Is.EqualTo(TimeSpan.FromHours(3)));
        }

        [Test]
        public void VerifyResetFailureAfter()
        {
            var sd = ConfigXmlBuilder.create().WithTag("resetfailure", "75 sec").ToServiceDescriptor(true);
            Assert.That(sd.ResetFailureAfter, Is.EqualTo(TimeSpan.FromSeconds(75)));
        }

        [Test]
        public void VerifyStopTimeout()
        {
            var sd = ConfigXmlBuilder.create().WithTag("stoptimeout", "35 secs").ToServiceDescriptor(true);
            Assert.That(sd.StopTimeout, Is.EqualTo(TimeSpan.FromSeconds(35)));
        }

        /// <summary>
        /// https://github.com/kohsuke/winsw/issues/178
        /// </summary>
        [Test]
        public void Arguments_LegacyParam()
        {
            var sd = ConfigXmlBuilder.create().WithTag("arguments", "arg").ToServiceDescriptor(true);
            Assert.That(sd.Arguments, Is.EqualTo("arg"));
        }

        [Test]
        public void Arguments_NewParam_Single()
        {
            var sd = ConfigXmlBuilder.create()
                .WithTag("argument", "--arg1=2")
                .ToServiceDescriptor(true);
            Assert.That(sd.Arguments, Is.EqualTo(" --arg1=2"));
        }

        [Test]
        public void Arguments_NewParam_MultipleArgs()
        {
            var sd = ConfigXmlBuilder.create()
                .WithTag("argument", "--arg1=2")
                .WithTag("argument", "--arg2=123")
                .WithTag("argument", "--arg3=null")
                .ToServiceDescriptor(true);
            Assert.That(sd.Arguments, Is.EqualTo(" --arg1=2 --arg2=123 --arg3=null"));
        }

        /// <summary>
        /// Ensures that the new single-argument field has a higher priority.
        /// </summary>
        [Test]
        public void Arguments_Bothparam_Priorities()
        {
            var sd = ConfigXmlBuilder.create()
                .WithTag("arguments", "--arg1=2 --arg2=3")
                .WithTag("argument", "--arg2=123")
                .WithTag("argument", "--arg3=null")
                .ToServiceDescriptor(true);
            Assert.That(sd.Arguments, Is.EqualTo(" --arg2=123 --arg3=null"));
        }

        [TestCase(true)]
        [TestCase(false)]
        public void DelayedStart_RoundTrip(bool enabled)
        {
            var bldr = ConfigXmlBuilder.create();
            if (enabled)
            {
                bldr = bldr.WithDelayedAutoStart();
            }

            var sd = bldr.ToServiceDescriptor();
            Assert.That(sd.DelayedAutoStart, Is.EqualTo(enabled));
        }
    }
}
>>>>>>> 13cfe454
<|MERGE_RESOLUTION|>--- conflicted
+++ resolved
@@ -1,5 +1,4 @@
-<<<<<<< HEAD
-﻿using System;
+using System;
 using System.Diagnostics;
 using NUnit.Framework;
 using WinSW;
@@ -110,21 +109,21 @@
         [Test]
         public void VerifyServiceLogonRight()
         {
-            Assert.That(this._extendedServiceDescriptor.AllowServiceAcountLogonRight, Is.True);
+            Assert.That(_extendedServiceDescriptor.ServiceAccount.AllowServiceAcountLogonRight, Is.True);
         }
 
         [Test]
         public void VerifyUsername()
         {
-            Debug.WriteLine("_extendedServiceDescriptor.WorkingDirectory :: " + this._extendedServiceDescriptor.WorkingDirectory);
-            Assert.That(this._extendedServiceDescriptor.ServiceAccountUser, Is.EqualTo(Domain + "\\" + Username));
+            Debug.WriteLine("_extendedServiceDescriptor.WorkingDirectory :: " + _extendedServiceDescriptor.WorkingDirectory);
+            Assert.That(_extendedServiceDescriptor.ServiceAccount.ServiceAccountUser, Is.EqualTo(Domain + "\\" + Username));
         }
 
         [Test]
         public void VerifyPassword()
         {
-            Debug.WriteLine("_extendedServiceDescriptor.WorkingDirectory :: " + this._extendedServiceDescriptor.WorkingDirectory);
-            Assert.That(this._extendedServiceDescriptor.ServiceAccountPassword, Is.EqualTo(Password));
+            Debug.WriteLine("_extendedServiceDescriptor.WorkingDirectory :: " + _extendedServiceDescriptor.WorkingDirectory);
+            Assert.That(_extendedServiceDescriptor.ServiceAccount.ServiceAccountPassword, Is.EqualTo(Password));
         }
 
         [Test]
@@ -198,7 +197,7 @@
                                    + "</service>";
             var serviceDescriptor = ServiceDescriptor.FromXML(seedXml);
 
-            Assert.That(serviceDescriptor.OutFileDisabled, Is.True);
+            Assert.That(serviceDescriptor.Log.OutFileDisabled, Is.True);
         }
 
         [Test]
@@ -209,7 +208,7 @@
                                    + "</service>";
             var serviceDescriptor = ServiceDescriptor.FromXML(seedXml);
 
-            Assert.That(serviceDescriptor.ErrFileDisabled, Is.True);
+            Assert.That(serviceDescriptor.Log.ErrFileDisabled, Is.True);
         }
 
         [Test]
@@ -220,7 +219,7 @@
                                    + "</service>";
             var serviceDescriptor = ServiceDescriptor.FromXML(seedXml);
 
-            Assert.That(serviceDescriptor.OutFilePattern, Is.EqualTo(".out.test.log"));
+            Assert.That(serviceDescriptor.Log.OutFilePattern, Is.EqualTo(".out.test.log"));
         }
 
         [Test]
@@ -231,7 +230,7 @@
                                    + "</service>";
             var serviceDescriptor = ServiceDescriptor.FromXML(seedXml);
 
-            Assert.That(serviceDescriptor.ErrFilePattern, Is.EqualTo(".err.test.log"));
+            Assert.That(serviceDescriptor.Log.ErrFilePattern, Is.EqualTo(".err.test.log"));
         }
 
         [Test]
@@ -248,7 +247,7 @@
             var serviceDescriptor = ServiceDescriptor.FromXML(seedXml);
             serviceDescriptor.BaseName = "service";
 
-            var logHandler = serviceDescriptor.LogHandler as SizeBasedRollingLogAppender;
+            var logHandler = serviceDescriptor.Log.CreateLogHandler() as SizeBasedRollingLogAppender;
             Assert.That(logHandler, Is.Not.Null);
             Assert.That(logHandler.SizeTheshold, Is.EqualTo(112 * 1024));
             Assert.That(logHandler.FilesToKeep, Is.EqualTo(113));
@@ -268,7 +267,7 @@
             var serviceDescriptor = ServiceDescriptor.FromXML(seedXml);
             serviceDescriptor.BaseName = "service";
 
-            var logHandler = serviceDescriptor.LogHandler as TimeBasedRollingLogAppender;
+            var logHandler = serviceDescriptor.Log.CreateLogHandler() as TimeBasedRollingLogAppender;
             Assert.That(logHandler, Is.Not.Null);
             Assert.That(logHandler.Period, Is.EqualTo(7));
             Assert.That(logHandler.Pattern, Is.EqualTo("log pattern"));
@@ -289,7 +288,7 @@
             var serviceDescriptor = ServiceDescriptor.FromXML(seedXml);
             serviceDescriptor.BaseName = "service";
 
-            var logHandler = serviceDescriptor.LogHandler as RollingSizeTimeLogAppender;
+            var logHandler = serviceDescriptor.Log.CreateLogHandler() as RollingSizeTimeLogAppender;
             Assert.That(logHandler, Is.Not.Null);
             Assert.That(logHandler.SizeTheshold, Is.EqualTo(10240 * 1024));
             Assert.That(logHandler.FilePattern, Is.EqualTo("yyyy-MM-dd"));
@@ -308,7 +307,7 @@
                                    + "</serviceaccount>"
                                    + "</service>";
             var serviceDescriptor = ServiceDescriptor.FromXML(seedXml);
-            Assert.That(serviceDescriptor.AllowServiceAcountLogonRight, Is.False);
+            Assert.That(serviceDescriptor.ServiceAccount.AllowServiceAcountLogonRight, Is.False);
         }
 
         [Test]
@@ -322,7 +321,7 @@
                                    + "</serviceaccount>"
                                    + "</service>";
             var serviceDescriptor = ServiceDescriptor.FromXML(seedXml);
-            Assert.That(serviceDescriptor.AllowServiceAcountLogonRight, Is.False);
+            Assert.That(serviceDescriptor.ServiceAccount.AllowServiceAcountLogonRight, Is.False);
         }
 
         [Test]
@@ -443,451 +442,4 @@
             Assert.That(sd.DelayedAutoStart, Is.EqualTo(enabled));
         }
     }
-}
-=======
-using System;
-using System.Diagnostics;
-using NUnit.Framework;
-using WinSW;
-using winswTests.Util;
-using WMI;
-
-namespace winswTests
-{
-    [TestFixture]
-    public class ServiceDescriptorTests
-    {
-        private ServiceDescriptor _extendedServiceDescriptor;
-
-        private const string ExpectedWorkingDirectory = @"Z:\Path\SubPath";
-        private const string Username = "User";
-        private const string Password = "Password";
-        private const string Domain = "Domain";
-        private const string AllowServiceAccountLogonRight = "true";
-
-        [SetUp]
-        public void SetUp()
-        {
-            string seedXml =
-$@"<service>
-  <id>service.exe</id>
-  <name>Service</name>
-  <description>The service.</description>
-  <executable>node.exe</executable>
-  <arguments>My Arguments</arguments>
-  <log mode=""roll""></log>
-  <serviceaccount>
-    <domain>{Domain}</domain>
-    <user>{Username}</user>
-    <password>{Password}</password>
-    <allowservicelogon>{AllowServiceAccountLogonRight}</allowservicelogon>
-  </serviceaccount>
-  <workingdirectory>{ExpectedWorkingDirectory}</workingdirectory>
-  <logpath>C:\logs</logpath>
-</service>";
-            this._extendedServiceDescriptor = ServiceDescriptor.FromXML(seedXml);
-        }
-
-        [Test]
-        public void DefaultStartMode()
-        {
-            Assert.That(this._extendedServiceDescriptor.StartMode, Is.EqualTo(StartMode.Automatic));
-        }
-
-        [Test]
-        public void IncorrectStartMode()
-        {
-            string seedXml =
-$@"<service>
-  <id>service.exe</id>
-  <name>Service</name>
-  <description>The service.</description>
-  <executable>node.exe</executable>
-  <arguments>My Arguments</arguments>
-  <startmode>roll</startmode>
-  <log mode=""roll""></log>
-  <serviceaccount>
-    <domain>{Domain}</domain>
-    <user>{Username}</user>
-    <password>{Password}</password>
-    <allowservicelogon>{AllowServiceAccountLogonRight}</allowservicelogon>
-  </serviceaccount>
-  <workingdirectory>{ExpectedWorkingDirectory}</workingdirectory>
-  <logpath>C:\logs</logpath>
-</service>";
-
-            this._extendedServiceDescriptor = ServiceDescriptor.FromXML(seedXml);
-            Assert.That(() => this._extendedServiceDescriptor.StartMode, Throws.ArgumentException);
-        }
-
-        [Test]
-        public void ChangedStartMode()
-        {
-            string seedXml =
-$@"<service>
-  <id>service.exe</id>
-  <name>Service</name>
-  <description>The service.</description>
-  <executable>node.exe</executable>
-  <arguments>My Arguments</arguments>
-  <startmode>manual</startmode>
-  <log mode=""roll""></log>
-  <serviceaccount>
-    <domain>{Domain}</domain>
-    <user>{Username}</user>
-    <password>{Password}</password>
-    <allowservicelogon>{AllowServiceAccountLogonRight}</allowservicelogon>
-  </serviceaccount>
-  <workingdirectory>{ExpectedWorkingDirectory}</workingdirectory>
-  <logpath>C:\logs</logpath>
-</service>";
-
-            this._extendedServiceDescriptor = ServiceDescriptor.FromXML(seedXml);
-            Assert.That(this._extendedServiceDescriptor.StartMode, Is.EqualTo(StartMode.Manual));
-        }
-
-        [Test]
-        public void VerifyWorkingDirectory()
-        {
-            Debug.WriteLine("_extendedServiceDescriptor.WorkingDirectory :: " + this._extendedServiceDescriptor.WorkingDirectory);
-            Assert.That(this._extendedServiceDescriptor.WorkingDirectory, Is.EqualTo(ExpectedWorkingDirectory));
-        }
-
-        [Test]
-        public void VerifyServiceLogonRight()
-        {
-            Assert.That(_extendedServiceDescriptor.ServiceAccount.AllowServiceAcountLogonRight, Is.True);
-        }
-
-        [Test]
-        public void VerifyUsername()
-        {
-            Debug.WriteLine("_extendedServiceDescriptor.WorkingDirectory :: " + _extendedServiceDescriptor.WorkingDirectory);
-            Assert.That(_extendedServiceDescriptor.ServiceAccount.ServiceAccountUser, Is.EqualTo(Domain + "\\" + Username));
-        }
-
-        [Test]
-        public void VerifyPassword()
-        {
-            Debug.WriteLine("_extendedServiceDescriptor.WorkingDirectory :: " + _extendedServiceDescriptor.WorkingDirectory);
-            Assert.That(_extendedServiceDescriptor.ServiceAccount.ServiceAccountPassword, Is.EqualTo(Password));
-        }
-
-        [Test]
-        public void Priority()
-        {
-            var sd = ServiceDescriptor.FromXML("<service><id>test</id><priority>normal</priority></service>");
-            Assert.That(sd.Priority, Is.EqualTo(ProcessPriorityClass.Normal));
-
-            sd = ServiceDescriptor.FromXML("<service><id>test</id><priority>idle</priority></service>");
-            Assert.That(sd.Priority, Is.EqualTo(ProcessPriorityClass.Idle));
-
-            sd = ServiceDescriptor.FromXML("<service><id>test</id></service>");
-            Assert.That(sd.Priority, Is.EqualTo(ProcessPriorityClass.Normal));
-        }
-
-        [Test]
-        public void StopParentProcessFirstIsFalseByDefault()
-        {
-            Assert.That(this._extendedServiceDescriptor.StopParentProcessFirst, Is.False);
-        }
-
-        [Test]
-        public void CanParseStopParentProcessFirst()
-        {
-            const string seedXml = "<service>"
-                                   + "<stopparentprocessfirst>true</stopparentprocessfirst>"
-                                   + "</service>";
-            var serviceDescriptor = ServiceDescriptor.FromXML(seedXml);
-
-            Assert.That(serviceDescriptor.StopParentProcessFirst, Is.True);
-        }
-
-        [Test]
-        public void CanParseStopTimeout()
-        {
-            const string seedXml = "<service>"
-                                   + "<stoptimeout>60sec</stoptimeout>"
-                                   + "</service>";
-            var serviceDescriptor = ServiceDescriptor.FromXML(seedXml);
-
-            Assert.That(serviceDescriptor.StopTimeout, Is.EqualTo(TimeSpan.FromSeconds(60)));
-        }
-
-        [Test]
-        public void CanParseStopTimeoutFromMinutes()
-        {
-            const string seedXml = "<service>"
-                                   + "<stoptimeout>10min</stoptimeout>"
-                                   + "</service>";
-            var serviceDescriptor = ServiceDescriptor.FromXML(seedXml);
-
-            Assert.That(serviceDescriptor.StopTimeout, Is.EqualTo(TimeSpan.FromMinutes(10)));
-        }
-
-        [Test]
-        public void CanParseLogname()
-        {
-            const string seedXml = "<service>"
-                                   + "<logname>MyTestApp</logname>"
-                                   + "</service>";
-            var serviceDescriptor = ServiceDescriptor.FromXML(seedXml);
-
-            Assert.That(serviceDescriptor.LogName, Is.EqualTo("MyTestApp"));
-        }
-
-        [Test]
-        public void CanParseOutfileDisabled()
-        {
-            const string seedXml = "<service>"
-                                   + "<outfiledisabled>true</outfiledisabled>"
-                                   + "</service>";
-            var serviceDescriptor = ServiceDescriptor.FromXML(seedXml);
-
-            Assert.That(serviceDescriptor.Log.OutFileDisabled, Is.True);
-        }
-
-        [Test]
-        public void CanParseErrfileDisabled()
-        {
-            const string seedXml = "<service>"
-                                   + "<errfiledisabled>true</errfiledisabled>"
-                                   + "</service>";
-            var serviceDescriptor = ServiceDescriptor.FromXML(seedXml);
-
-            Assert.That(serviceDescriptor.Log.ErrFileDisabled, Is.True);
-        }
-
-        [Test]
-        public void CanParseOutfilePattern()
-        {
-            const string seedXml = "<service>"
-                                   + "<outfilepattern>.out.test.log</outfilepattern>"
-                                   + "</service>";
-            var serviceDescriptor = ServiceDescriptor.FromXML(seedXml);
-
-            Assert.That(serviceDescriptor.Log.OutFilePattern, Is.EqualTo(".out.test.log"));
-        }
-
-        [Test]
-        public void CanParseErrfilePattern()
-        {
-            const string seedXml = "<service>"
-                                   + "<errfilepattern>.err.test.log</errfilepattern>"
-                                   + "</service>";
-            var serviceDescriptor = ServiceDescriptor.FromXML(seedXml);
-
-            Assert.That(serviceDescriptor.Log.ErrFilePattern, Is.EqualTo(".err.test.log"));
-        }
-
-        [Test]
-        public void LogModeRollBySize()
-        {
-            const string seedXml = "<service>"
-                                   + "<logpath>c:\\</logpath>"
-                                   + "<log mode=\"roll-by-size\">"
-                                   + "<sizeThreshold>112</sizeThreshold>"
-                                   + "<keepFiles>113</keepFiles>"
-                                   + "</log>"
-                                   + "</service>";
-
-            var serviceDescriptor = ServiceDescriptor.FromXML(seedXml);
-            serviceDescriptor.BaseName = "service";
-
-            var logHandler = serviceDescriptor.Log.CreateLogHandler() as SizeBasedRollingLogAppender;
-            Assert.That(logHandler, Is.Not.Null);
-            Assert.That(logHandler.SizeTheshold, Is.EqualTo(112 * 1024));
-            Assert.That(logHandler.FilesToKeep, Is.EqualTo(113));
-        }
-
-        [Test]
-        public void LogModeRollByTime()
-        {
-            const string seedXml = "<service>"
-                                   + "<logpath>c:\\</logpath>"
-                                   + "<log mode=\"roll-by-time\">"
-                                   + "<period>7</period>"
-                                   + "<pattern>log pattern</pattern>"
-                                   + "</log>"
-                                   + "</service>";
-
-            var serviceDescriptor = ServiceDescriptor.FromXML(seedXml);
-            serviceDescriptor.BaseName = "service";
-
-            var logHandler = serviceDescriptor.Log.CreateLogHandler() as TimeBasedRollingLogAppender;
-            Assert.That(logHandler, Is.Not.Null);
-            Assert.That(logHandler.Period, Is.EqualTo(7));
-            Assert.That(logHandler.Pattern, Is.EqualTo("log pattern"));
-        }
-
-        [Test]
-        public void LogModeRollBySizeTime()
-        {
-            const string seedXml = "<service>"
-                                   + "<logpath>c:\\</logpath>"
-                                   + "<log mode=\"roll-by-size-time\">"
-                                   + "<sizeThreshold>10240</sizeThreshold>"
-                                   + "<pattern>yyyy-MM-dd</pattern>"
-                                   + "<autoRollAtTime>00:00:00</autoRollAtTime>"
-                                   + "</log>"
-                                   + "</service>";
-
-            var serviceDescriptor = ServiceDescriptor.FromXML(seedXml);
-            serviceDescriptor.BaseName = "service";
-
-            var logHandler = serviceDescriptor.Log.CreateLogHandler() as RollingSizeTimeLogAppender;
-            Assert.That(logHandler, Is.Not.Null);
-            Assert.That(logHandler.SizeTheshold, Is.EqualTo(10240 * 1024));
-            Assert.That(logHandler.FilePattern, Is.EqualTo("yyyy-MM-dd"));
-            Assert.That(logHandler.AutoRollAtTime, Is.EqualTo((TimeSpan?)new TimeSpan(0, 0, 0)));
-        }
-
-        [Test]
-        public void VerifyServiceLogonRightGraceful()
-        {
-            const string seedXml = "<service>"
-                                   + "<serviceaccount>"
-                                   + "<domain>" + Domain + "</domain>"
-                                   + "<user>" + Username + "</user>"
-                                   + "<password>" + Password + "</password>"
-                                   + "<allowservicelogon>true1</allowservicelogon>"
-                                   + "</serviceaccount>"
-                                   + "</service>";
-            var serviceDescriptor = ServiceDescriptor.FromXML(seedXml);
-            Assert.That(serviceDescriptor.ServiceAccount.AllowServiceAcountLogonRight, Is.False);
-        }
-
-        [Test]
-        public void VerifyServiceLogonRightOmitted()
-        {
-            const string seedXml = "<service>"
-                                   + "<serviceaccount>"
-                                   + "<domain>" + Domain + "</domain>"
-                                   + "<user>" + Username + "</user>"
-                                   + "<password>" + Password + "</password>"
-                                   + "</serviceaccount>"
-                                   + "</service>";
-            var serviceDescriptor = ServiceDescriptor.FromXML(seedXml);
-            Assert.That(serviceDescriptor.ServiceAccount.AllowServiceAcountLogonRight, Is.False);
-        }
-
-        [Test]
-        public void VerifyWaitHint_FullXML()
-        {
-            var sd = ConfigXmlBuilder.create()
-                .WithTag("waithint", "20 min")
-                .ToServiceDescriptor(true);
-            Assert.That(sd.WaitHint, Is.EqualTo(TimeSpan.FromMinutes(20)));
-        }
-
-        /// <summary>
-        /// Test for https://github.com/kohsuke/winsw/issues/159
-        /// </summary>
-        [Test]
-        public void VerifyWaitHint_XMLWithoutVersion()
-        {
-            var sd = ConfigXmlBuilder.create(printXMLVersion: false)
-                .WithTag("waithint", "21 min")
-                .ToServiceDescriptor(true);
-            Assert.That(sd.WaitHint, Is.EqualTo(TimeSpan.FromMinutes(21)));
-        }
-
-        [Test]
-        public void VerifyWaitHint_XMLWithoutComment()
-        {
-            var sd = ConfigXmlBuilder.create(xmlComment: null)
-                .WithTag("waithint", "22 min")
-                .ToServiceDescriptor(true);
-            Assert.That(sd.WaitHint, Is.EqualTo(TimeSpan.FromMinutes(22)));
-        }
-
-        [Test]
-        public void VerifyWaitHint_XMLWithoutVersionAndComment()
-        {
-            var sd = ConfigXmlBuilder.create(xmlComment: null, printXMLVersion: false)
-                .WithTag("waithint", "23 min")
-                .ToServiceDescriptor(true);
-            Assert.That(sd.WaitHint, Is.EqualTo(TimeSpan.FromMinutes(23)));
-        }
-
-        [Test]
-        public void VerifySleepTime()
-        {
-            var sd = ConfigXmlBuilder.create().WithTag("sleeptime", "3 hrs").ToServiceDescriptor(true);
-            Assert.That(sd.SleepTime, Is.EqualTo(TimeSpan.FromHours(3)));
-        }
-
-        [Test]
-        public void VerifyResetFailureAfter()
-        {
-            var sd = ConfigXmlBuilder.create().WithTag("resetfailure", "75 sec").ToServiceDescriptor(true);
-            Assert.That(sd.ResetFailureAfter, Is.EqualTo(TimeSpan.FromSeconds(75)));
-        }
-
-        [Test]
-        public void VerifyStopTimeout()
-        {
-            var sd = ConfigXmlBuilder.create().WithTag("stoptimeout", "35 secs").ToServiceDescriptor(true);
-            Assert.That(sd.StopTimeout, Is.EqualTo(TimeSpan.FromSeconds(35)));
-        }
-
-        /// <summary>
-        /// https://github.com/kohsuke/winsw/issues/178
-        /// </summary>
-        [Test]
-        public void Arguments_LegacyParam()
-        {
-            var sd = ConfigXmlBuilder.create().WithTag("arguments", "arg").ToServiceDescriptor(true);
-            Assert.That(sd.Arguments, Is.EqualTo("arg"));
-        }
-
-        [Test]
-        public void Arguments_NewParam_Single()
-        {
-            var sd = ConfigXmlBuilder.create()
-                .WithTag("argument", "--arg1=2")
-                .ToServiceDescriptor(true);
-            Assert.That(sd.Arguments, Is.EqualTo(" --arg1=2"));
-        }
-
-        [Test]
-        public void Arguments_NewParam_MultipleArgs()
-        {
-            var sd = ConfigXmlBuilder.create()
-                .WithTag("argument", "--arg1=2")
-                .WithTag("argument", "--arg2=123")
-                .WithTag("argument", "--arg3=null")
-                .ToServiceDescriptor(true);
-            Assert.That(sd.Arguments, Is.EqualTo(" --arg1=2 --arg2=123 --arg3=null"));
-        }
-
-        /// <summary>
-        /// Ensures that the new single-argument field has a higher priority.
-        /// </summary>
-        [Test]
-        public void Arguments_Bothparam_Priorities()
-        {
-            var sd = ConfigXmlBuilder.create()
-                .WithTag("arguments", "--arg1=2 --arg2=3")
-                .WithTag("argument", "--arg2=123")
-                .WithTag("argument", "--arg3=null")
-                .ToServiceDescriptor(true);
-            Assert.That(sd.Arguments, Is.EqualTo(" --arg2=123 --arg3=null"));
-        }
-
-        [TestCase(true)]
-        [TestCase(false)]
-        public void DelayedStart_RoundTrip(bool enabled)
-        {
-            var bldr = ConfigXmlBuilder.create();
-            if (enabled)
-            {
-                bldr = bldr.WithDelayedAutoStart();
-            }
-
-            var sd = bldr.ToServiceDescriptor();
-            Assert.That(sd.DelayedAutoStart, Is.EqualTo(enabled));
-        }
-    }
-}
->>>>>>> 13cfe454
+}